--- conflicted
+++ resolved
@@ -50,11 +50,7 @@
     "src/query/storages/fuse",
     "src/query/storages/hive/hive",
     "src/query/storages/hive/hive-meta-store",
-<<<<<<< HEAD
     "src/query/storages/iceberg",
-    "src/query/storages/index",
-=======
->>>>>>> 3c5461eb
     "src/query/storages/information-schema",
     "src/query/storages/memory",
     "src/query/storages/null",
