--- conflicted
+++ resolved
@@ -2,10 +2,11 @@
 //
 // Code is licensed under Apache License, Version 2.0.
 
+use warp::Filter;
+
 use crate::clusters::ClusterRef;
 use crate::configs::Config;
 use crate::error::FuseQueryResult;
-use warp::Filter;
 
 pub struct Router {
     cfg: Config,
@@ -19,7 +20,6 @@
 
     pub fn router(
         &self,
-<<<<<<< HEAD
     ) -> FuseQueryResult<impl Filter<Extract = impl warp::Reply, Error = warp::Rejection> + Clone>
     {
         let config_handler = super::v1::config::config_handler(self.cfg.clone())?;
@@ -28,13 +28,5 @@
             super::v1::cluster::cluster_nodes_handler(self.cluster.clone())?;
         let v1 = config_handler.or(hello_handler).or(cluster_nodes_handler);
         Ok(v1)
-=======
-    ) -> impl Filter<Extract = impl warp::Reply, Error = warp::Rejection> + Clone {
-        super::v1::config::config_handler(self.cfg.clone())
-            .or(super::v1::hello::hello_handler(self.cfg.clone()))
-            .or(super::v1::cluster::cluster_nodes_handler(
-                self.cluster.clone(),
-            ))
->>>>>>> 11d86872
     }
 }