// Copyright 2022 Datafuse Labs.
//
// Licensed under the Apache License, Version 2.0 (the "License");
// you may not use this file except in compliance with the License.
// You may obtain a copy of the License at
//
//     http://www.apache.org/licenses/LICENSE-2.0
//
// Unless required by applicable law or agreed to in writing, software
// distributed under the License is distributed on an "AS IS" BASIS,
// WITHOUT WARRANTIES OR CONDITIONS OF ANY KIND, either express or implied.
// See the License for the specific language governing permissions and
// limitations under the License.

use std::sync::Arc;

use common_exception::Result;

use super::GlobalInstance;
use crate::base::Runtime;

pub struct GlobalIORuntime;

impl GlobalIORuntime {
    pub fn init(num_cpus: usize) -> Result<()> {
        let thread_num = std::cmp::max(num_cpus, num_cpus::get() / 2);
        let thread_num = std::cmp::max(2, thread_num);

        GlobalInstance::set(Arc::new(Runtime::with_worker_threads(
            thread_num,
<<<<<<< HEAD
            Some("IO-worker".to_owned()), // thread pool which reads S3 block & do Flight? NIO?
        )?))?;

        GLOBAL_RUNTIME.set(v.clone()).ok();
=======
            Some("IO-worker".to_owned()),
        )?));
>>>>>>> 4df00315
        Ok(())
    }

    pub fn instance() -> Arc<Runtime> {
        GlobalInstance::get()
    }
}<|MERGE_RESOLUTION|>--- conflicted
+++ resolved
@@ -28,15 +28,8 @@
 
         GlobalInstance::set(Arc::new(Runtime::with_worker_threads(
             thread_num,
-<<<<<<< HEAD
             Some("IO-worker".to_owned()), // thread pool which reads S3 block & do Flight? NIO?
-        )?))?;
-
-        GLOBAL_RUNTIME.set(v.clone()).ok();
-=======
-            Some("IO-worker".to_owned()),
         )?));
->>>>>>> 4df00315
         Ok(())
     }
 
