--- conflicted
+++ resolved
@@ -12,10 +12,7 @@
 //  See the License for the specific language governing permissions and
 //  limitations under the License.
 
-<<<<<<< HEAD
+mod compact_mutator;
 mod compact_segments_mutator;
-=======
-mod compact_mutator;
->>>>>>> f905424f
 mod deletion_mutator;
 mod recluster_mutator;