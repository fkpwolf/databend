// Copyright 2022 Datafuse Labs.
//
// Licensed under the Apache License, Version 2.0 (the "License");
// you may not use this file except in compliance with the License.
// You may obtain a copy of the License at
//
//     http://www.apache.org/licenses/LICENSE-2.0
//
// Unless required by applicable law or agreed to in writing, software
// distributed under the License is distributed on an "AS IS" BASIS,
// WITHOUT WARRANTIES OR CONDITIONS OF ANY KIND, either express or implied.
// See the License for the specific language governing permissions and
// limitations under the License.

use std::any::Any;
use std::sync::Arc;

use common_arrow::arrow::io::flight::default_ipc_fields;
use common_arrow::arrow::io::flight::deserialize_batch;
use common_arrow::arrow::io::flight::serialize_batch;
use common_arrow::arrow::io::ipc::IpcSchema;
use common_catalog::table_context::TableContext;
use common_datablocks::DataBlock;
use common_exception::ErrorCode;
use common_exception::Result;
use common_pipeline_core::processors::port::InputPort;
use common_pipeline_core::processors::port::OutputPort;
use common_pipeline_core::processors::processor::Event;
use common_pipeline_core::processors::processor::ProcessorPtr;
use common_pipeline_core::processors::Processor;
use common_pipeline_core::Pipeline;

use crate::api::rpc::exchange::exchange_params::ExchangeParams;
use crate::api::rpc::exchange::exchange_params::SerializeParams;
use crate::api::rpc::exchange::exchange_params::ShuffleExchangeParams;
use crate::api::rpc::exchange::exchange_transform_source::ExchangeSourceTransform;
use crate::api::rpc::flight_client::FlightExchange;
use crate::api::DataPacket;
use crate::api::FragmentData;
use crate::clusters::ClusterHelper;
use crate::sessions::QueryContext;

struct OutputData {
    pub data_block: Option<DataBlock>,
    pub has_serialized_blocks: bool,
    pub serialized_blocks: Vec<Option<DataPacket>>,
}

pub struct ExchangeTransform {
    finished: bool,
    wait_channel_closed: bool,
    input: Arc<InputPort>,
    output: Arc<OutputPort>,
    input_data: Option<DataBlock>,
    remote_data: Option<DataPacket>,
    output_data: Option<OutputData>,
    flight_exchanges: Vec<FlightExchange>,
    serialize_params: SerializeParams,
    shuffle_exchange_params: ShuffleExchangeParams,
}

impl ExchangeTransform {
    fn try_create(
        ctx: Arc<QueryContext>,
        params: &ShuffleExchangeParams,
        input: Arc<InputPort>,
        output: Arc<OutputPort>,
    ) -> Result<ProcessorPtr> {
        let exchange_params = ExchangeParams::ShuffleExchange(params.clone());
        let exchange_manager = ctx.get_exchange_manager();
        let flight_exchanges = exchange_manager.get_flight_exchanges(&exchange_params)?;

        Ok(ProcessorPtr::create(Box::new(ExchangeTransform {
            input,
            output,
            flight_exchanges,
            finished: false,
            input_data: None,
            remote_data: None,
            output_data: None,
            shuffle_exchange_params: params.clone(),
            serialize_params: params.create_serialize_params()?,
            wait_channel_closed: false,
        })))
    }

    pub fn via(
        ctx: &Arc<QueryContext>,
        params: &ExchangeParams,
        pipeline: &mut Pipeline,
    ) -> Result<()> {
        match params {
            ExchangeParams::MergeExchange(params) => {
                if params.destination_id != ctx.get_cluster().local_id() {
<<<<<<< HEAD
                    // transfter to myself?
                    return Err(ErrorCode::LogicalError(format!(
=======
                    return Err(ErrorCode::Internal(format!(
>>>>>>> 2fdfcaa1
                        "Locally depends on merge exchange, but the localhost is not a coordination node. executor: {}, destination_id: {}, fragment id: {}",
                        ctx.get_cluster().local_id(),
                        params.destination_id,
                        params.fragment_id
                    )));
                }

                pipeline.add_transform(|transform_input_port, transform_output_port| {
                    ExchangeSourceTransform::try_create(
                        ctx,
                        transform_input_port,
                        transform_output_port,
                        params,
                    )
                })
            }
            ExchangeParams::ShuffleExchange(params) => {
                pipeline.add_transform(|transform_input_port, transform_output_port| {
                    ExchangeTransform::try_create(
                        ctx.clone(),
                        params,
                        transform_input_port,
                        transform_output_port,
                    )
                })
            }
        }
    }

    async fn send_packet(output_packet: DataPacket, exchange: FlightExchange) -> Result<()> {
        if exchange.send(output_packet).await.is_err() {
            return Err(ErrorCode::TokioError(
                "Cannot send flight data to endpoint, because sender is closed.",
            ));
        }

        Ok(())
    }
}

#[async_trait::async_trait]
impl Processor for ExchangeTransform {
    fn name(&self) -> String {
        "ExchangeTransform".to_string()
    }

    fn as_any(&mut self) -> &mut dyn Any {
        self
    }

    fn event(&mut self) -> Result<Event> {
        if self.output.is_finished() {
            self.input.finish();
            return Ok(Event::Finished);
        }

        // This may cause other cluster nodes to idle.
        if !self.output.can_push() {
            // TODO: try send data if other nodes can recv data.
            self.input.set_not_need_data();
            return Ok(Event::NeedConsume);
        }

        // If data needs to be sent to other nodes.
        if let Some(mut output_data) = self.output_data.take() {
            if let Some(data_block) = output_data.data_block.take() {
                self.output.push_data(Ok(data_block));
            }

            self.output_data = Some(output_data);
            return Ok(Event::Async);
        }

        if self.input_data.is_some() || self.remote_data.is_some() {
            return Ok(Event::Sync);
        }

        // If the data of other nodes can be received.
        for flight_exchange in &self.flight_exchanges {
            if let Some(data_packet) = flight_exchange.try_recv()? {
                self.remote_data = Some(data_packet);
                return Ok(Event::Sync);
            }
        }

        if self.input.is_finished() {
            if self.finished {
                self.output.finish();
                return Ok(Event::Finished);
            }

            if !self.wait_channel_closed {
                self.wait_channel_closed = true;

                for flight_exchange in &self.flight_exchanges {
                    // No more data will be sent. close the response of endpoint.
                    flight_exchange.close_output();
                }
            }

            return Ok(Event::Async);
        }

        if self.input.has_data() {
            self.input_data = Some(self.input.pull_data().unwrap()?);
            return Ok(Event::Sync);
        }

        self.input.set_need_data();
        Ok(Event::NeedData)
    }

    fn process(&mut self) -> Result<()> {
        // Prepare data to be sent to other nodes
        if let Some(data_block) = self.input_data.take() {
            let scatter = &self.shuffle_exchange_params.shuffle_scatter;

            let scatted_blocks = scatter.execute(&data_block, 0)?;

            let mut output_data = OutputData {
                data_block: None,
                serialized_blocks: vec![],
                has_serialized_blocks: false,
            };

            for (index, data_block) in scatted_blocks.into_iter().enumerate() {
                if data_block.is_empty() {
                    output_data.serialized_blocks.push(None);
                    continue;
                }

                if index == self.serialize_params.local_executor_pos {
                    output_data.data_block = Some(data_block);
                    output_data.serialized_blocks.push(None);
                } else {
                    let chunks = data_block.try_into()?;
                    let options = &self.serialize_params.options;
                    let ipc_fields = &self.serialize_params.ipc_fields;
                    let (dicts, values) = serialize_batch(&chunks, ipc_fields, options)?;

                    if !dicts.is_empty() {
                        return Err(ErrorCode::Unimplemented(
                            "DatabendQuery does not implement dicts.",
                        ));
                    }

                    output_data.has_serialized_blocks = true;
                    let data = FragmentData::create(values);
                    output_data
                        .serialized_blocks
                        .push(Some(DataPacket::FragmentData(data)));
                }
            }

            self.output_data = Some(output_data);
        }

        // Processing data received from other nodes
        if let Some(remote_data) = self.remote_data.take() {
            return match remote_data {
                DataPacket::ErrorCode(v) => self.on_recv_error(v),
                DataPacket::ProgressAndPrecommit { .. } => unreachable!(),
                DataPacket::FetchProgressAndPrecommit => unreachable!(),
                DataPacket::FragmentData(v) => self.on_recv_data(v),
            };
        }

        Ok(())
    }

    async fn async_process(&mut self) -> Result<()> {
        if let Some(mut output_data) = self.output_data.take() {
            let mut futures = Vec::with_capacity(output_data.serialized_blocks.len());
            for index in 0..output_data.serialized_blocks.len() {
                if let Some(output_packet) = output_data.serialized_blocks[index].take() {
                    let exchange = self.flight_exchanges[index].clone();
                    futures.push(Self::send_packet(output_packet, exchange));
                }
            }

            futures::future::try_join_all(futures).await?;
        }

        if self.wait_channel_closed && !self.finished {
            // async recv if input is finished.
            // TODO: use future::future::select_all to parallel await
            for flight_exchange in &self.flight_exchanges {
                if let Some(data_packet) = flight_exchange.recv().await? {
                    self.remote_data = Some(data_packet);
                    return Ok(());
                }
            }

            self.finished = true;
        }

        Ok(())
    }
}

impl ExchangeTransform {
    fn on_recv_error(&mut self, cause: ErrorCode) -> Result<()> {
        Err(cause)
    }

    fn on_recv_data(&mut self, fragment_data: FragmentData) -> Result<()> {
        // do nothing if has output data.
        if self.output_data.is_some() {
            self.remote_data = Some(DataPacket::FragmentData(fragment_data));
            return Ok(());
        }

        let schema = &self.shuffle_exchange_params.schema;

        let arrow_schema = Arc::new(schema.to_arrow());
        let ipc_fields = default_ipc_fields(&arrow_schema.fields);
        let ipc_schema = IpcSchema {
            fields: ipc_fields,
            is_little_endian: true,
        };

        let batch = deserialize_batch(
            &fragment_data.data,
            &arrow_schema.fields,
            &ipc_schema,
            &Default::default(),
        )?;

        self.output_data = Some(OutputData {
            serialized_blocks: vec![],
            has_serialized_blocks: false,
            data_block: Some(DataBlock::from_chunk(schema, &batch)?),
        });

        Ok(())
    }
}<|MERGE_RESOLUTION|>--- conflicted
+++ resolved
@@ -92,12 +92,8 @@
         match params {
             ExchangeParams::MergeExchange(params) => {
                 if params.destination_id != ctx.get_cluster().local_id() {
-<<<<<<< HEAD
                     // transfter to myself?
-                    return Err(ErrorCode::LogicalError(format!(
-=======
                     return Err(ErrorCode::Internal(format!(
->>>>>>> 2fdfcaa1
                         "Locally depends on merge exchange, but the localhost is not a coordination node. executor: {}, destination_id: {}, fragment id: {}",
                         ctx.get_cluster().local_id(),
                         params.destination_id,
