// Copyright 2022 Datafuse Labs.
//
// Licensed under the Apache License, Version 2.0 (the "License");
// you may not use this file except in compliance with the License.
// You may obtain a copy of the License at
//
//     http://www.apache.org/licenses/LICENSE-2.0
//
// Unless required by applicable law or agreed to in writing, software
// distributed under the License is distributed on an "AS IS" BASIS,
// WITHOUT WARRANTIES OR CONDITIONS OF ANY KIND, either express or implied.
// See the License for the specific language governing permissions and
// limitations under the License.

use std::any::Any;
use std::sync::Arc;

use common_arrow::arrow::io::flight::default_ipc_fields;
use common_arrow::arrow::io::flight::deserialize_batch;
use common_arrow::arrow::io::flight::serialize_batch;
use common_arrow::arrow::io::ipc::IpcSchema;
use common_exception::ErrorCode;
use common_exception::Result;
use common_expression::DataBlock;
use common_io::prelude::BinaryRead;
use common_io::prelude::BinaryWrite;
use common_pipeline_core::processors::port::InputPort;
use common_pipeline_core::processors::port::OutputPort;
use common_pipeline_core::processors::processor::Event;
use common_pipeline_core::processors::processor::ProcessorPtr;
use common_pipeline_core::processors::Processor;
use common_pipeline_core::Pipeline;

use crate::api::rpc::exchange::exchange_params::ExchangeParams;
use crate::api::rpc::exchange::exchange_params::SerializeParams;
use crate::api::rpc::exchange::exchange_params::ShuffleExchangeParams;
use crate::api::rpc::exchange::exchange_source::via_exchange_source;
use crate::api::rpc::flight_client::FlightExchange;
use crate::api::DataPacket;
use crate::api::FragmentData;
use crate::sessions::QueryContext;

struct OutputData {
    pub data_block: Option<DataBlock>,
    pub has_serialized_blocks: bool,
    pub serialized_blocks: Vec<Option<DataPacket>>,
}

pub struct ExchangeTransform {
    finished: bool,
    wait_channel_closed: bool,
    input: Arc<InputPort>,
    output: Arc<OutputPort>,
    input_data: Option<DataBlock>,
    remote_data: Option<DataPacket>,
    output_data: Option<OutputData>,
    flight_exchanges: Vec<FlightExchange>,
    serialize_params: SerializeParams,
    shuffle_exchange_params: ShuffleExchangeParams,
}

impl ExchangeTransform {
    fn try_create(
        ctx: Arc<QueryContext>,
        params: &ShuffleExchangeParams,
        input: Arc<InputPort>,
        output: Arc<OutputPort>,
    ) -> Result<ProcessorPtr> {
        let exchange_params = ExchangeParams::ShuffleExchange(params.clone());
        let exchange_manager = ctx.get_exchange_manager();
        let flight_exchanges = exchange_manager.get_flight_exchanges(&exchange_params)?;

        Ok(ProcessorPtr::create(Box::new(ExchangeTransform {
            input,
            output,
            flight_exchanges,
            finished: false,
            input_data: None,
            remote_data: None,
            output_data: None,
            shuffle_exchange_params: params.clone(),
            serialize_params: params.create_serialize_params()?,
            wait_channel_closed: false,
        })))
    }

    pub fn via(
        ctx: &Arc<QueryContext>,
        params: &ExchangeParams,
        pipeline: &mut Pipeline,
    ) -> Result<()> {
        match params {
            ExchangeParams::MergeExchange(params) => {
<<<<<<< HEAD
                if params.destination_id != ctx.get_cluster().local_id() {
                    // transfter to myself?
                    return Err(ErrorCode::Internal(format!(
                        "Locally depends on merge exchange, but the localhost is not a coordination node. executor: {}, destination_id: {}, fragment id: {}",
                        ctx.get_cluster().local_id(),
                        params.destination_id,
                        params.fragment_id
                    )));
                }

                pipeline.add_transform(|transform_input_port, transform_output_port| {
                    ExchangeSourceTransform::try_create(
                        ctx,
                        transform_input_port,
                        transform_output_port,
                        params,
                    )
                })
=======
                via_exchange_source(ctx.clone(), params, pipeline)
>>>>>>> 68985b00
            }
            ExchangeParams::ShuffleExchange(params) => {
                pipeline.add_transform(|transform_input_port, transform_output_port| {
                    ExchangeTransform::try_create(
                        ctx.clone(),
                        params,
                        transform_input_port,
                        transform_output_port,
                    )
                })
            }
        }
    }

    async fn send_packet(output_packet: DataPacket, exchange: FlightExchange) -> Result<()> {
        if exchange.send(output_packet).await.is_err() {
            return Err(ErrorCode::TokioError(
                "Cannot send flight data to endpoint, because sender is closed.",
            ));
        }

        Ok(())
    }
}

#[async_trait::async_trait]
impl Processor for ExchangeTransform {
    fn name(&self) -> String {
        "ExchangeTransform".to_string()
    }

    fn as_any(&mut self) -> &mut dyn Any {
        self
    }

    fn event(&mut self) -> Result<Event> {
        if self.output.is_finished() {
            self.input.finish();
            return Ok(Event::Finished);
        }

        // This may cause other cluster nodes to idle.
        if !self.output.can_push() {
            // TODO: try send data if other nodes can recv data.
            self.input.set_not_need_data();
            return Ok(Event::NeedConsume);
        }

        // If data needs to be sent to other nodes.
        if let Some(mut output_data) = self.output_data.take() {
            if let Some(data_block) = output_data.data_block.take() {
                self.output.push_data(Ok(data_block));
            }

            self.output_data = Some(output_data);
            return Ok(Event::Async);
        }

        if self.input_data.is_some() || self.remote_data.is_some() {
            return Ok(Event::Sync);
        }

        // If the data of other nodes can be received.
        for flight_exchange in &self.flight_exchanges {
            if let Some(data_packet) = flight_exchange.try_recv()? {
                self.remote_data = Some(data_packet);
                return Ok(Event::Sync);
            }
        }

        if self.input.is_finished() {
            if self.finished {
                self.output.finish();
                return Ok(Event::Finished);
            }

            if !self.wait_channel_closed {
                self.wait_channel_closed = true;

                for flight_exchange in &self.flight_exchanges {
                    // No more data will be sent. close the response of endpoint.
                    flight_exchange.close_output();
                }
            }

            return Ok(Event::Async);
        }

        if self.input.has_data() {
            self.input_data = Some(self.input.pull_data().unwrap()?);
            return Ok(Event::Sync);
        }

        self.input.set_need_data();
        Ok(Event::NeedData)
    }

    fn process(&mut self) -> Result<()> {
        // Prepare data to be sent to other nodes
        if let Some(data_block) = self.input_data.take() {
            let scatter = &self.shuffle_exchange_params.shuffle_scatter;

            let scatted_blocks = scatter.execute(&data_block)?;

            let mut output_data = OutputData {
                data_block: None,
                serialized_blocks: vec![],
                has_serialized_blocks: false,
            };

            for (index, data_block) in scatted_blocks.into_iter().enumerate() {
                if data_block.is_empty() {
                    output_data.serialized_blocks.push(None);
                    continue;
                }

                if index == self.serialize_params.local_executor_pos {
                    output_data.data_block = Some(data_block);
                    output_data.serialized_blocks.push(None);
                } else {
                    let mut meta = vec![];
                    meta.write_scalar_own(data_block.num_rows() as u32)?;
                    bincode::serialize_into(&mut meta, &data_block.get_meta()).map_err(|_| {
                        ErrorCode::BadBytes("block meta serialize error when exchange")
                    })?;

                    let chunks = data_block.try_into()?;
                    let options = &self.serialize_params.options;
                    let ipc_fields = &self.serialize_params.ipc_fields;
                    let (dicts, values) = serialize_batch(&chunks, ipc_fields, options)?;

                    if !dicts.is_empty() {
                        return Err(ErrorCode::Unimplemented(
                            "DatabendQuery does not implement dicts.",
                        ));
                    }

                    output_data.has_serialized_blocks = true;
                    let data = FragmentData::create(meta, values);
                    output_data
                        .serialized_blocks
                        .push(Some(DataPacket::FragmentData(data)));
                }
            }

            self.output_data = Some(output_data);
        }

        // Processing data received from other nodes
        if let Some(remote_data) = self.remote_data.take() {
            return match remote_data {
                DataPacket::ErrorCode(v) => self.on_recv_error(v),
                DataPacket::ProgressAndPrecommit { .. } => unreachable!(),
                DataPacket::FetchProgressAndPrecommit => unreachable!(),
                DataPacket::FragmentData(v) => self.on_recv_data(v),
                DataPacket::ClosingClient => Ok(()),
            };
        }

        Ok(())
    }

    async fn async_process(&mut self) -> Result<()> {
        if let Some(mut output_data) = self.output_data.take() {
            let mut futures = Vec::with_capacity(output_data.serialized_blocks.len());
            for index in 0..output_data.serialized_blocks.len() {
                if let Some(output_packet) = output_data.serialized_blocks[index].take() {
                    let exchange = self.flight_exchanges[index].clone();
                    futures.push(Self::send_packet(output_packet, exchange));
                }
            }

            futures::future::try_join_all(futures).await?;
        }

        if self.wait_channel_closed && !self.finished {
            // async recv if input is finished.
            // TODO: use future::future::select_all to parallel await
            for flight_exchange in &self.flight_exchanges {
                if let Some(data_packet) = flight_exchange.recv().await? {
                    self.remote_data = Some(data_packet);
                    return Ok(());
                }
            }

            self.finished = true;
        }

        Ok(())
    }
}

impl ExchangeTransform {
    fn on_recv_error(&mut self, cause: ErrorCode) -> Result<()> {
        Err(cause)
    }

    fn on_recv_data(&mut self, fragment_data: FragmentData) -> Result<()> {
        // do nothing if has output data.
        if self.output_data.is_some() {
            self.remote_data = Some(DataPacket::FragmentData(fragment_data));
            return Ok(());
        }

        let schema = &self.shuffle_exchange_params.schema;

        let arrow_schema = Arc::new(schema.to_arrow());
        let ipc_fields = default_ipc_fields(&arrow_schema.fields);
        let ipc_schema = IpcSchema {
            fields: ipc_fields,
            is_little_endian: true,
        };

        let batch = deserialize_batch(
            &fragment_data.data,
            &arrow_schema.fields,
            &ipc_schema,
            &Default::default(),
        )?;

        const ROW_HEADER_SIZE: usize = std::mem::size_of::<u32>();

        let meta = match bincode::deserialize(&fragment_data.get_meta()[ROW_HEADER_SIZE..]) {
            Ok(meta) => Ok(meta),
            Err(cause) => Err(ErrorCode::BadBytes(format!(
                "block meta deserialize error when exchange, {:?}",
                cause
            ))),
        }?;

        let mut block = DataBlock::from_arrow_chunk(&batch, schema)?.add_meta(meta)?;
        if block.num_columns() == 0 {
            let mut row_count_meta = &fragment_data.get_meta()[..ROW_HEADER_SIZE];
            let row_count: u32 = row_count_meta.read_scalar()?;
            block = DataBlock::new(vec![], row_count as usize).add_meta(block.take_meta())?;
        }

        self.output_data = Some(OutputData {
            serialized_blocks: vec![],
            has_serialized_blocks: false,
            data_block: Some(block),
        });

        Ok(())
    }
}<|MERGE_RESOLUTION|>--- conflicted
+++ resolved
@@ -91,28 +91,7 @@
     ) -> Result<()> {
         match params {
             ExchangeParams::MergeExchange(params) => {
-<<<<<<< HEAD
-                if params.destination_id != ctx.get_cluster().local_id() {
-                    // transfter to myself?
-                    return Err(ErrorCode::Internal(format!(
-                        "Locally depends on merge exchange, but the localhost is not a coordination node. executor: {}, destination_id: {}, fragment id: {}",
-                        ctx.get_cluster().local_id(),
-                        params.destination_id,
-                        params.fragment_id
-                    )));
-                }
-
-                pipeline.add_transform(|transform_input_port, transform_output_port| {
-                    ExchangeSourceTransform::try_create(
-                        ctx,
-                        transform_input_port,
-                        transform_output_port,
-                        params,
-                    )
-                })
-=======
                 via_exchange_source(ctx.clone(), params, pipeline)
->>>>>>> 68985b00
             }
             ExchangeParams::ShuffleExchange(params) => {
                 pipeline.add_transform(|transform_input_port, transform_output_port| {
