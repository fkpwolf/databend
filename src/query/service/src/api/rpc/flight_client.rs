// Copyright 2021 Datafuse Labs.
//
// Licensed under the Apache License, Version 2.0 (the "License");
// you may not use this file except in compliance with the License.
// You may obtain a copy of the License at
//
//     http://www.apache.org/licenses/LICENSE-2.0
//
// Unless required by applicable law or agreed to in writing, software
// distributed under the License is distributed on an "AS IS" BASIS,
// WITHOUT WARRANTIES OR CONDITIONS OF ANY KIND, either express or implied.
// See the License for the specific language governing permissions and
// limitations under the License.

use std::convert::TryInto;
use std::error::Error;

use async_channel::Receiver;
use async_channel::Sender;
use common_arrow::arrow_format::flight::data::Action;
use common_arrow::arrow_format::flight::data::FlightData;
use common_arrow::arrow_format::flight::data::Ticket;
use common_arrow::arrow_format::flight::service::flight_service_client::FlightServiceClient;
use common_base::base::tokio::time::Duration;
use common_base::runtime::GlobalIORuntime;
use common_base::runtime::TrySpawn;
use common_exception::ErrorCode;
use common_exception::Result;
use futures::StreamExt;
use tonic::transport::channel::Channel;
use tonic::Request;
use tonic::Status;
use tonic::Streaming;

use crate::api::rpc::flight_actions::FlightAction;
use crate::api::rpc::packets::DataPacket;
use crate::api::rpc::request_builder::RequestBuilder;

pub struct FlightClient {
    inner: FlightServiceClient<Channel>,
}

// TODO: Integration testing required
impl FlightClient {
    pub fn new(mut inner: FlightServiceClient<Channel>) -> FlightClient {
        inner = inner.max_decoding_message_size(usize::MAX);
        inner = inner.max_encoding_message_size(usize::MAX);

        FlightClient { inner }
    }

    #[async_backtrace::framed]
    pub async fn execute_action(&mut self, action: FlightAction, timeout: u64) -> Result<()> {
        if let Err(cause) = self.do_action(action, timeout).await {
            return Err(cause.add_message_back("(while in query flight)"));
        }

        Ok(())
    }

    #[async_backtrace::framed]
    pub async fn request_server_exchange(
        &mut self,
        query_id: &str,
        target: &str,
    ) -> Result<FlightExchange> {
        let mut streaming = self
            .get_streaming(
                RequestBuilder::create(Ticket::default())
                    .with_metadata("x-type", "request_server_exchange")?
                    .with_metadata("x-target", target)?
                    .with_metadata("x-query-id", query_id)?
                    .build(),
            )
            .await?;

        let (tx, rx) = async_channel::bounded(1);
        GlobalIORuntime::instance().spawn({
            async move {
                while let Some(message) = streaming.next().await {
                    if tx.send(message.map_err(ErrorCode::from)).await.is_err() {
                        break;
                    }
                }

                tx.close();
            }
        });

        Ok(FlightExchange::create_receiver(rx))
    }

    #[async_backtrace::framed]
    pub async fn do_get(
        &mut self,
        query_id: &str,
        target: &str,
        fragment: usize,
    ) -> Result<FlightExchange> {
        let mut streaming = self
            .get_streaming(
                RequestBuilder::create(Ticket::default())
                    .with_metadata("x-type", "exchange_fragment")?
                    .with_metadata("x-target", target)?
                    .with_metadata("x-query-id", query_id)?
                    .with_metadata("x-fragment-id", &fragment.to_string())?
                    .build(),
            )
            .await?;

        let (tx, rx) = async_channel::bounded(1);
        GlobalIORuntime::instance().spawn({
            async move {
                while let Some(message) = streaming.next().await {
                    if tx.send(message.map_err(ErrorCode::from)).await.is_err() {
                        break;
                    }
                }

                tx.close();
            }
        });

        Ok(FlightExchange::create_receiver(rx))
    }

    #[async_backtrace::framed]
    async fn get_streaming(&mut self, request: Request<Ticket>) -> Result<Streaming<FlightData>> {
        match self.inner.do_get(request).await {
            Ok(res) => Ok(res.into_inner()),
            Err(status) => Err(ErrorCode::from(status).add_message_back("(while in query flight)")),
        }
    }

    // Execute do_action.
<<<<<<< HEAD
    #[tracing::instrument(level = "debug", skip_all, name = "FlightClient.do_action")]
=======
    #[tracing::instrument(level = "debug", skip_all)]
    #[async_backtrace::framed]
>>>>>>> f2e5d29c
    async fn do_action(&mut self, action: FlightAction, timeout: u64) -> Result<Vec<u8>> {
        let action: Action = action.try_into()?;
        let action_type = action.r#type.clone();
        let request = Request::new(action);
        let mut request = common_tracing::inject_span_to_tonic_request(request);
        request.set_timeout(Duration::from_secs(timeout));

        let response = self.inner.do_action(request).await?;

        match response.into_inner().message().await? {
            Some(response) => Ok(response.body),
            None => Err(ErrorCode::EmptyDataFromServer(format!(
                "Can not receive data from flight server, action: {:?}",
                action_type
            ))),
        }
    }
}

pub struct FlightReceiver {
    rx: Receiver<Result<FlightData>>,
}

impl FlightReceiver {
    pub fn create(rx: Receiver<Result<FlightData>>) -> FlightReceiver {
        FlightReceiver { rx }
    }

    #[async_backtrace::framed]
    pub async fn recv(&self) -> Result<Option<DataPacket>> {
        match self.rx.recv().await {
            Err(_) => Ok(None),
            Ok(Err(error)) => Err(error),
            Ok(Ok(message)) => Ok(Some(DataPacket::try_from(message)?)),
        }
    }

    pub fn close(&self) {
        self.rx.close();
    }
}

pub struct FlightSender {
    tx: Sender<Result<FlightData, Status>>,
}

impl FlightSender {
    pub fn create(tx: Sender<Result<FlightData, Status>>) -> FlightSender {
        FlightSender { tx }
    }

    #[async_backtrace::framed]
    pub async fn send(&self, data: DataPacket) -> Result<()> {
        if let Err(_cause) = self.tx.send(Ok(FlightData::try_from(data)?)).await {
            return Err(ErrorCode::AbortedQuery(
                "Aborted query, because the remote flight channel is closed.",
            ));
        }

        Ok(())
    }

    pub fn close(&self) {
        self.tx.close();
    }
}

pub enum FlightExchange {
    Dummy,
    Receiver(Receiver<Result<FlightData>>),
    Sender(Sender<Result<FlightData, Status>>),
}

impl FlightExchange {
    pub fn create_sender(sender: Sender<Result<FlightData, Status>>) -> FlightExchange {
        FlightExchange::Sender(sender)
    }

    pub fn create_receiver(receiver: Receiver<Result<FlightData>>) -> FlightExchange {
        FlightExchange::Receiver(receiver)
    }

    pub fn convert_to_sender(self) -> FlightSender {
        match self {
            FlightExchange::Sender(tx) => FlightSender { tx },
            _ => unreachable!(),
        }
    }

    pub fn convert_to_receiver(self) -> FlightReceiver {
        match self {
            FlightExchange::Receiver(rx) => FlightReceiver { rx },
            _ => unreachable!(),
        }
    }
}

#[allow(dead_code)]
fn match_for_io_error(err_status: &Status) -> Option<&std::io::Error> {
    let mut err: &(dyn Error + 'static) = err_status;

    loop {
        if let Some(io_err) = err.downcast_ref::<std::io::Error>() {
            return Some(io_err);
        }

        // h2::Error do not expose std::io::Error with `source()`
        // https://github.com/hyperium/h2/pull/462
        use h2::Error as h2Error;
        if let Some(h2_err) = err.downcast_ref::<h2Error>() {
            if let Some(io_err) = h2_err.get_io() {
                return Some(io_err);
            }
        }

        err = match err.source() {
            Some(err) => err,
            None => return None,
        };
    }
}<|MERGE_RESOLUTION|>--- conflicted
+++ resolved
@@ -133,12 +133,8 @@
     }
 
     // Execute do_action.
-<<<<<<< HEAD
     #[tracing::instrument(level = "debug", skip_all, name = "FlightClient.do_action")]
-=======
-    #[tracing::instrument(level = "debug", skip_all)]
-    #[async_backtrace::framed]
->>>>>>> f2e5d29c
+    #[async_backtrace::framed]
     async fn do_action(&mut self, action: FlightAction, timeout: u64) -> Result<Vec<u8>> {
         let action: Action = action.try_into()?;
         let action_type = action.r#type.clone();
