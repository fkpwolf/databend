--- conflicted
+++ resolved
@@ -151,13 +151,8 @@
         let action = request.into_inner();
         let flight_action: FlightAction = action.try_into()?;
 
-<<<<<<< HEAD
         info!("{:?}", flight_action);
-
-        let action_result = match &flight_action {
-=======
         let action_result = match flight_action {
->>>>>>> ade74d6c
             FlightAction::InitQueryFragmentsPlan(init_query_fragments_plan) => {
                 let session = SessionManager::instance()
                     .create_session(SessionType::FlightRPC)
