--- conflicted
+++ resolved
@@ -106,21 +106,11 @@
 
     type DoExchangeStream = FlightStream<FlightData>;
 
-    #[tracing::instrument(level = "debug", skip_all)]
-<<<<<<< HEAD
-    async fn do_get(&self, _request: Request<Ticket>) -> Response<Self::DoGetStream> {
-        Err(Status::unimplemented("unimplement do_get"))
-    }
-
-    #[tracing::instrument(level = "debug", skip_all, name = "FlightService.do_exchange")]
-    async fn do_exchange(&self, req: StreamReq<FlightData>) -> Response<Self::DoExchangeStream> {
-        info!("do_exchange:\n{:?}", req);
-        match req.get_metadata("x-type")?.as_str() {
-=======
+    #[tracing::instrument(level = "debug", skip_all, name = "FlightService.do_get")]
     #[async_backtrace::framed]
     async fn do_get(&self, request: Request<Ticket>) -> Response<Self::DoGetStream> {
+        info!("do_get:\n{:?}", request);
         match request.get_metadata("x-type")?.as_str() {
->>>>>>> f2e5d29c
             "request_server_exchange" => {
                 let target = request.get_metadata("x-target")?;
                 let query_id = request.get_metadata("x-query-id")?;
@@ -155,12 +145,8 @@
 
     type DoActionStream = FlightStream<FlightResult>;
 
-<<<<<<< HEAD
     #[tracing::instrument(level = "debug", skip_all, name = "FlightService.do_action")]
-=======
-    #[tracing::instrument(level = "debug", skip_all)]
-    #[async_backtrace::framed]
->>>>>>> f2e5d29c
+    #[async_backtrace::framed]
     async fn do_action(&self, request: Request<Action>) -> Response<Self::DoActionStream> {
         common_tracing::extract_remote_span_as_parent(&request);
 
