--- conflicted
+++ resolved
@@ -130,13 +130,8 @@
             PhysicalPlan::DistributedInsertSelect(insert_select) => {
                 self.build_distributed_insert_select(insert_select)
             }
-<<<<<<< HEAD
-            PhysicalPlan::Exchange(_) => Err(ErrorCode::LogicalError(
-                "Invalid physical plan with PhysicalPlan::Exchange", // not implemented?
-=======
             PhysicalPlan::Exchange(_) => Err(ErrorCode::Internal(
                 "Invalid physical plan with PhysicalPlan::Exchange",
->>>>>>> 2fdfcaa1
             )),
         }
     }
