// Copyright 2022 Datafuse Labs.
//
// Licensed under the Apache License, Version 2.0 (the "License");
// you may not use this file except in compliance with the License.
// You may obtain a copy of the License at
//
//     http://www.apache.org/licenses/LICENSE-2.0
//
// Unless required by applicable law or agreed to in writing, software
// distributed under the License is distributed on an "AS IS" BASIS,
// WITHOUT WARRANTIES OR CONDITIONS OF ANY KIND, either express or implied.
// See the License for the specific language governing permissions and
// limitations under the License.
use std::env;
use std::sync::Arc;

use common_base::base::tokio;
use common_base::base::tokio::sync::Notify;
use common_base::runtime::catch_unwind;
use common_base::runtime::GlobalIORuntime;
use common_base::runtime::Runtime;
use common_base::runtime::Thread;
use common_base::runtime::ThreadJoinHandle;
use common_base::runtime::TrySpawn;
use common_exception::ErrorCode;
use common_exception::Result;
use futures::future::select;
use futures_util::future::Either;
use parking_lot::Mutex;
use tracing::info;
use uuid::Uuid;

use crate::pipelines::executor::executor_condvar::WorkersCondvar;
use crate::pipelines::executor::executor_graph::RunningGraph;
use crate::pipelines::executor::executor_graph::ScheduleQueue;
use crate::pipelines::executor::executor_tasks::ExecutorTasksQueue;
use crate::pipelines::executor::executor_worker_context::ExecutorWorkerContext;
use crate::pipelines::executor::ExecutorSettings;
use crate::pipelines::pipeline::Pipeline;

pub type InitCallback = Box<dyn FnOnce() -> Result<()> + Send + Sync + 'static>;

pub type FinishedCallback =
    Box<dyn FnOnce(&Option<ErrorCode>) -> Result<()> + Send + Sync + 'static>;

pub struct PipelineExecutor {
    threads_num: usize,
    graph: RunningGraph,
    workers_condvar: Arc<WorkersCondvar>,
    pub async_runtime: Arc<Runtime>,
    pub global_tasks_queue: Arc<ExecutorTasksQueue>,
    on_init_callback: Mutex<Option<InitCallback>>,
    on_finished_callback: Mutex<Option<FinishedCallback>>,
    settings: ExecutorSettings,
    finished_notify: Arc<Notify>,
    finished_error: Mutex<Option<ErrorCode>>,
    id: Uuid,
}

impl PipelineExecutor {
    pub fn create(
        mut pipeline: Pipeline,
        settings: ExecutorSettings,
    ) -> Result<Arc<PipelineExecutor>> {
        let threads_num = pipeline.get_max_threads();
        let on_init_callback = pipeline.take_on_init();
        let on_finished_callback = pipeline.take_on_finished();

        assert_ne!(threads_num, 0, "Pipeline max threads cannot equals zero.");
        Self::try_create(
            RunningGraph::create(pipeline)?,
            threads_num,
            Mutex::new(Some(on_init_callback)),
            Mutex::new(Some(on_finished_callback)),
            settings,
        )
    }

    #[tracing::instrument(level = "debug", skip_all, name = "PipelineExecutor.from_pipelines")]
    pub fn from_pipelines(
        mut pipelines: Vec<Pipeline>,
        settings: ExecutorSettings,
    ) -> Result<Arc<PipelineExecutor>> {
        if pipelines.is_empty() {
            return Err(ErrorCode::Internal("Executor Pipelines is empty."));
        }

        let threads_num = pipelines
            .iter()
            .map(|x| x.get_max_threads())
            .max()
            .unwrap_or(0);

        let on_init_callback = {
            let pipelines_callback = pipelines
                .iter_mut()
                .map(|x| x.take_on_init())
                .collect::<Vec<_>>();

            pipelines_callback.into_iter().reduce(|left, right| {
                Box::new(move || {
                    left()?;
                    right()
                })
            })
        };

        let on_finished_callback = {
            let pipelines_callback = pipelines
                .iter_mut()
                .map(|x| x.take_on_finished())
                .collect::<Vec<_>>();

            pipelines_callback.into_iter().reduce(|left, right| {
                Box::new(move |arg| {
                    left(arg)?;
                    right(arg)
                })
            })
        };

        assert_ne!(threads_num, 0, "Pipeline max threads cannot equals zero.");
        Self::try_create(
            RunningGraph::from_pipelines(pipelines)?,
            threads_num,
            Mutex::new(on_init_callback),
            Mutex::new(on_finished_callback),
            settings,
        )
    }

    fn try_create(
        graph: RunningGraph,
        threads_num: usize,
        on_init_callback: Mutex<Option<InitCallback>>,
        on_finished_callback: Mutex<Option<FinishedCallback>>,
        settings: ExecutorSettings,
    ) -> Result<Arc<PipelineExecutor>> {
        let workers_condvar = WorkersCondvar::create(threads_num);
        // the global is just node level rather than cluster level?
        let global_tasks_queue = ExecutorTasksQueue::create(threads_num);

        Ok(Arc::new(PipelineExecutor {
            graph,
            threads_num,
            workers_condvar,
            global_tasks_queue,
            on_init_callback,
            on_finished_callback,
            async_runtime: GlobalIORuntime::instance(),
            settings,
            finished_error: Mutex::new(None),
<<<<<<< HEAD
            id: Uuid::new_v4(),
=======
            finished_notify: Arc::new(Notify::new()),
>>>>>>> 6b36a9e8
        }))
    }

    fn on_finished(&self, error: &Option<ErrorCode>) -> Result<()> {
        let mut guard = self.on_finished_callback.lock();
        if let Some(on_finished_callback) = guard.take() {
            drop(guard);
            (on_finished_callback)(error)?;
        }

        Ok(())
    }

    pub fn finish(&self, cause: Option<ErrorCode>) {
        if let Some(cause) = cause {
            let mut finished_error = self.finished_error.lock();

            // We only save the cause of the first error.
            if finished_error.is_none() {
                *finished_error = Some(cause);
            }
        }

        self.global_tasks_queue.finish(self.workers_condvar.clone());
        self.graph.interrupt_running_nodes();
        self.finished_notify.notify_waiters();
    }

    pub fn is_finished(&self) -> bool {
        self.global_tasks_queue.is_finished()
    }

    #[tracing::instrument(level = "debug", skip_all, name = "PipelineExecutor.execute")]
    pub fn execute(self: &Arc<Self>) -> Result<()> {
        self.init()?;

        let node_name = env::var("NODE_NAME").unwrap_or_else(|_| "".to_string());
        info!("node name:{}, self:{:?}", node_name, self.id);

        self.start_executor_daemon()?;

        let mut thread_join_handles = self.execute_threads(self.threads_num);

        while let Some(join_handle) = thread_join_handles.pop() {
            let thread_res = join_handle.join().flatten();

            {
                let finished_error_guard = self.finished_error.lock();
                if let Some(error) = finished_error_guard.as_ref() {
                    let may_error = Some(error.clone());
                    drop(finished_error_guard);

                    self.on_finished(&may_error)?;
                    return Err(may_error.unwrap());
                }
            }

            // We will ignore the abort query error, because returned by finished_error if abort query.
            if matches!(&thread_res, Err(error) if error.code() != ErrorCode::ABORTED_QUERY) {
                let may_error = Some(thread_res.unwrap_err());
                self.on_finished(&may_error)?;
                return Err(may_error.unwrap());
            }
        }

        self.on_finished(&None)?;
        Ok(())
    }

    fn init(self: &Arc<Self>) -> Result<()> {
        unsafe {
            // TODO: the on init callback cannot be killed.
            {
                let mut guard = self.on_init_callback.lock();
                if let Some(callback) = guard.take() {
                    drop(guard);
                    if let Err(cause) = callback() {
                        return Err(cause.add_message_back("(while in query pipeline init)"));
                    }
                }
            }

            let mut init_schedule_queue = self.graph.init_schedule_queue()?;

            let mut wakeup_worker_id = 0;
            while let Some(proc) = init_schedule_queue.async_queue.pop_front() {
                ScheduleQueue::schedule_async_task(
                    proc.clone(),
                    self.settings.query_id.clone(),
                    self,
                    wakeup_worker_id,
                    self.workers_condvar.clone(),
                    self.global_tasks_queue.clone(),
                );
                wakeup_worker_id += 1;

                if wakeup_worker_id == self.threads_num {
                    wakeup_worker_id = 0;
                }
            }

            let sync_queue = std::mem::take(&mut init_schedule_queue.sync_queue);
            self.global_tasks_queue.init_sync_tasks(sync_queue);

            Ok(())
        }
    }

    fn start_executor_daemon(self: &Arc<Self>) -> Result<()> {
        if !self.settings.max_execute_time.is_zero() {
            // NOTE(wake ref): When runtime scheduling is blocked, holding executor strong ref may cause the executor can not stop.
            let this = Arc::downgrade(self);
            let max_execute_time = self.settings.max_execute_time;
            let finished_notify = self.finished_notify.clone();
            self.async_runtime.spawn(async move {
                let finished_future = Box::pin(finished_notify.notified());
                let max_execute_future = Box::pin(tokio::time::sleep(max_execute_time));
                if let Either::Left(_) = select(max_execute_future, finished_future).await {
                    if let Some(executor) = this.upgrade() {
                        executor.finish(Some(ErrorCode::AbortedQuery(
                            "Aborted query, because the execution time exceeds the maximum execution time limit",
                        )));
                    }
                }
            });
        }

        Ok(())
    }

    #[tracing::instrument(level = "debug", skip_all, name = "PipelineExecutor.execute_threads")]
    fn execute_threads(self: &Arc<Self>, threads: usize) -> Vec<ThreadJoinHandle<Result<()>>> {
        let node_name = env::var("NODE_NAME").unwrap_or_else(|_| "".to_string());
        info!(
            "execute_threads, thread count: {} on node: {}",
            threads, node_name
        );
        let mut thread_join_handles = Vec::with_capacity(threads);

        for thread_num in 0..threads {
            let this = self.clone();
            #[allow(unused_mut)]
            let mut name = Some(format!("PipelineExecutor-{}-{}", thread_num, node_name));

            #[cfg(debug_assertions)]
            {
                // We need to pass the thread name in the unit test, because the thread name is the test name
                if matches!(std::env::var("UNIT_TEST"), Ok(var_value) if var_value == "TRUE") {
                    if let Some(cur_thread_name) = std::thread::current().name() {
                        name = Some(cur_thread_name.to_string());
                    }
                }
            }

            thread_join_handles.push(Thread::named_spawn(name, move || unsafe {
                let this_clone = this.clone(); // clone on Arc is shadow clone
                let try_result = catch_unwind(move || -> Result<()> {
                    match this_clone.execute_single_thread(thread_num) {
                        Ok(_) => Ok(()),
                        Err(cause) => {
                            if tracing::enabled!(tracing::Level::TRACE) {
                                Err(cause.add_message_back(format!(
                                    " (while in processor thread {})",
                                    thread_num
                                )))
                            } else {
                                Err(cause)
                            }
                        }
                    }
                });

                // finish the pipeline executor when has error or panic
                if let Err(cause) = try_result.flatten() {
                    this.finish(Some(cause));
                }

                Ok(())
            }));
        }
        thread_join_handles
    }

    /// # Safety
    ///
    /// Method is thread unsafe and require thread safe call
    #[tracing::instrument(
        level = "debug",
        skip_all,
        name = "PipelineExecutor.execute_single_thread"
    )]
    pub unsafe fn execute_single_thread(&self, thread_num: usize) -> Result<()> {
        let node_name = env::var("NODE_NAME").unwrap_or_else(|_| "".to_string());
        info!("node name:{}", node_name);

        let workers_condvar = self.workers_condvar.clone();
        let mut context = ExecutorWorkerContext::create(
            thread_num,
            workers_condvar,
            self.settings.query_id.clone(),
        );

        while !self.global_tasks_queue.is_finished() {
            // When there are not enough tasks, the thread will be blocked, so we need loop check.
            // otherwise the thread will be closed? not reused?
            while !self.global_tasks_queue.is_finished() && !context.has_task() {
                self.global_tasks_queue.steal_task_to_context(&mut context); // steal to current context
            }

            while !self.global_tasks_queue.is_finished() && context.has_task() {
                if let Some(executed_pid) = context.execute_task()? {
                    // Not scheduled graph if pipeline is finished.
                    if !self.global_tasks_queue.is_finished() {
                        // We immediately schedule the processor again.
                        let schedule_queue = self.graph.schedule_queue(executed_pid)?;
                        info!(
                            "after executed {:?}, the queue now is: {:?}, graph {:p}",
                            executed_pid, // index in execute graph
                            schedule_queue,
                            &self.graph // graph is shared between threads
                        );
                        // context has a self queue. why not put all task to global queue so tasks are more evenly across all threads on same node
                        schedule_queue.schedule(&self.global_tasks_queue, &mut context, self);
                    }
                }
            }
        }

        Ok(())
    }

    pub fn format_graph_nodes(&self) -> String {
        self.graph.format_graph_nodes()
    }
}

impl Drop for PipelineExecutor {
    fn drop(&mut self) {
        self.finish(None);
    }
}<|MERGE_RESOLUTION|>--- conflicted
+++ resolved
@@ -150,11 +150,8 @@
             async_runtime: GlobalIORuntime::instance(),
             settings,
             finished_error: Mutex::new(None),
-<<<<<<< HEAD
             id: Uuid::new_v4(),
-=======
             finished_notify: Arc::new(Notify::new()),
->>>>>>> 6b36a9e8
         }))
     }
 
