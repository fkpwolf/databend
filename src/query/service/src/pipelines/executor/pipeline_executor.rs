// Copyright 2022 Datafuse Labs.
//
// Licensed under the Apache License, Version 2.0 (the "License");
// you may not use this file except in compliance with the License.
// You may obtain a copy of the License at
//
//     http://www.apache.org/licenses/LICENSE-2.0
//
// Unless required by applicable law or agreed to in writing, software
// distributed under the License is distributed on an "AS IS" BASIS,
// WITHOUT WARRANTIES OR CONDITIONS OF ANY KIND, either express or implied.
// See the License for the specific language governing permissions and
// limitations under the License.
use std::env;
use std::sync::Arc;

use common_base::base::tokio;
use common_base::base::tokio::sync::Notify;
use common_base::runtime::catch_unwind;
use common_base::runtime::GlobalIORuntime;
use common_base::runtime::Runtime;
use common_base::runtime::Thread;
use common_base::runtime::ThreadJoinHandle;
use common_base::runtime::TrySpawn;
use common_exception::ErrorCode;
use common_exception::Result;
use futures::future::select;
use futures_util::future::Either;
use parking_lot::Mutex;
use tracing::info;
use uuid::Uuid;

use crate::pipelines::executor::executor_condvar::WorkersCondvar;
use crate::pipelines::executor::executor_graph::RunningGraph;
use crate::pipelines::executor::executor_graph::ScheduleQueue;
use crate::pipelines::executor::executor_tasks::ExecutorTasksQueue;
use crate::pipelines::executor::executor_worker_context::ExecutorWorkerContext;
use crate::pipelines::executor::ExecutorSettings;
use crate::pipelines::pipeline::Pipeline;

pub type InitCallback = Arc<Box<dyn Fn() -> Result<()> + Send + Sync + 'static>>;

pub type FinishedCallback =
    Arc<Box<dyn Fn(&Option<ErrorCode>) -> Result<()> + Send + Sync + 'static>>;

pub struct PipelineExecutor {
    threads_num: usize,
    graph: RunningGraph,
    workers_condvar: Arc<WorkersCondvar>,
    pub async_runtime: Arc<Runtime>,
    pub global_tasks_queue: Arc<ExecutorTasksQueue>,
    on_init_callback: InitCallback,
    on_finished_callback: FinishedCallback,
    settings: ExecutorSettings,
    finished_notify: Notify,
    finished_error: Mutex<Option<ErrorCode>>,
    id: Uuid,
}

impl PipelineExecutor {
    pub fn create(
        mut pipeline: Pipeline,
        settings: ExecutorSettings,
    ) -> Result<Arc<PipelineExecutor>> {
        let threads_num = pipeline.get_max_threads();
        let on_init_callback = pipeline.take_on_init();
        let on_finished_callback = pipeline.take_on_finished();

        assert_ne!(threads_num, 0, "Pipeline max threads cannot equals zero.");
        Self::try_create(
            RunningGraph::create(pipeline)?,
            threads_num,
            on_init_callback,
            on_finished_callback,
            settings,
        )
    }

    #[tracing::instrument(level = "debug", skip_all, name = "PipelineExecutor.from_pipelines")]
    pub fn from_pipelines(
        mut pipelines: Vec<Pipeline>,
        settings: ExecutorSettings,
    ) -> Result<Arc<PipelineExecutor>> {
        if pipelines.is_empty() {
            return Err(ErrorCode::Internal("Executor Pipelines is empty."));
        }

        let threads_num = pipelines
            .iter()
            .map(|x| x.get_max_threads())
            .max()
            .unwrap_or(0);

        let on_init_callbacks = pipelines
            .iter_mut()
            .map(|x| x.take_on_init())
            .collect::<Vec<_>>();

        let on_finished_callbacks = pipelines
            .iter_mut()
            .map(|x| x.take_on_finished())
            .collect::<Vec<_>>();

        assert_ne!(threads_num, 0, "Pipeline max threads cannot equals zero.");
        Self::try_create(
            RunningGraph::from_pipelines(pipelines)?,
            threads_num,
            Arc::new(Box::new(move || {
                for on_init_callback in &on_init_callbacks {
                    on_init_callback()?;
                }

                Ok(())
            })),
            Arc::new(Box::new(move |may_error| {
                for on_finished_callback in &on_finished_callbacks {
                    on_finished_callback(may_error)?;
                }

                Ok(())
            })),
            settings,
        )
    }

    fn try_create(
        graph: RunningGraph,
        threads_num: usize,
        on_init_callback: InitCallback,
        on_finished_callback: FinishedCallback,
        settings: ExecutorSettings,
    ) -> Result<Arc<PipelineExecutor>> {
        let workers_condvar = WorkersCondvar::create(threads_num);
        // the global is just node level rather than cluster level?
        let global_tasks_queue = ExecutorTasksQueue::create(threads_num);

        Ok(Arc::new(PipelineExecutor {
            graph,
            threads_num,
            workers_condvar,
            global_tasks_queue,
            on_init_callback,
            on_finished_callback,
            async_runtime: GlobalIORuntime::instance(),
            settings,
            finished_notify: Notify::new(),
            finished_error: Mutex::new(None),
            id: Uuid::new_v4(),
        }))
    }

    pub fn finish(&self, cause: Option<ErrorCode>) {
        if let Some(cause) = cause {
            let mut finished_error = self.finished_error.lock();

            // We only save the cause of the first error.
            if finished_error.is_none() {
                *finished_error = Some(cause);
            }
        }

        self.global_tasks_queue.finish(self.workers_condvar.clone());
        self.graph.interrupt_running_nodes();
        self.finished_notify.notify_waiters();
    }

    pub fn is_finished(&self) -> bool {
        self.global_tasks_queue.is_finished()
    }

    #[tracing::instrument(level = "debug", skip_all, name = "PipelineExecutor.execute")]
    pub fn execute(self: &Arc<Self>) -> Result<()> {
        self.init()?;

        let node_name = env::var("NODE_NAME").unwrap_or_else(|_| "".to_string());
        info!("node name:{}, self:{:?}", node_name, self.id);

        self.start_executor_daemon()?;

        let mut thread_join_handles = self.execute_threads(self.threads_num);

        while let Some(join_handle) = thread_join_handles.pop() {
            let thread_res = join_handle.join().flatten();

            {
                let finished_error_guard = self.finished_error.lock();
                if let Some(error) = finished_error_guard.as_ref() {
                    let may_error = Some(error.clone());
                    drop(finished_error_guard);
                    (self.on_finished_callback)(&may_error)?;
                    return Err(may_error.unwrap());
                }
            }

            // We will ignore the abort query error, because returned by finished_error if abort query.
            if matches!(&thread_res, Err(error) if error.code() != ErrorCode::ABORTED_QUERY) {
                let may_error = Some(thread_res.unwrap_err());
                (self.on_finished_callback)(&may_error)?;
                return Err(may_error.unwrap());
            }
        }

        (self.on_finished_callback)(&None)?;
        Ok(())
    }

    fn init(self: &Arc<Self>) -> Result<()> {
        unsafe {
            // TODO: the on init callback cannot be killed.
            if let Err(cause) = (self.on_init_callback)() {
                return Err(cause.add_message_back("(while in query pipeline init)"));
            }

            let mut init_schedule_queue = self.graph.init_schedule_queue()?;

            let mut wakeup_worker_id = 0;
            while let Some(proc) = init_schedule_queue.async_queue.pop_front() {
                ScheduleQueue::schedule_async_task(
                    proc.clone(),
                    self.settings.query_id.clone(),
                    self,
                    wakeup_worker_id,
                    self.workers_condvar.clone(),
                    self.global_tasks_queue.clone(),
                );
                wakeup_worker_id += 1;

                if wakeup_worker_id == self.threads_num {
                    wakeup_worker_id = 0;
                }
            }

            let sync_queue = std::mem::take(&mut init_schedule_queue.sync_queue);
            self.global_tasks_queue.init_sync_tasks(sync_queue);

            Ok(())
        }
    }

    fn start_executor_daemon(self: &Arc<Self>) -> Result<()> {
        if !self.settings.max_execute_time.is_zero() {
            let this = self.clone();
            self.async_runtime.spawn(async move {
                let max_execute_time = this.settings.max_execute_time;
                let finished_future = Box::pin(this.finished_notify.notified());
                let max_execute_future = Box::pin(tokio::time::sleep(max_execute_time));
                if let Either::Left(_) = select(max_execute_future, finished_future).await {
                    this.finish(Some(ErrorCode::AbortedQuery(
                        "Aborted query, because the execution time exceeds the maximum execution time limit",
                    )));
                }
            });
        }

        Ok(())
    }

    #[tracing::instrument(level = "debug", skip_all, name = "PipelineExecutor.execute_threads")]
    fn execute_threads(self: &Arc<Self>, threads: usize) -> Vec<ThreadJoinHandle<Result<()>>> {
        let node_name = env::var("NODE_NAME").unwrap_or_else(|_| "".to_string());
        info!(
            "execute_threads, thread count: {} on node: {}",
            threads, node_name
        );
        let mut thread_join_handles = Vec::with_capacity(threads);

        for thread_num in 0..threads {
            let this = self.clone();
            #[allow(unused_mut)]
            let mut name = Some(format!("PipelineExecutor-{}-{}", thread_num, node_name));

            #[cfg(debug_assertions)]
            {
                // We need to pass the thread name in the unit test, because the thread name is the test name
                if matches!(std::env::var("UNIT_TEST"), Ok(var_value) if var_value == "TRUE") {
                    if let Some(cur_thread_name) = std::thread::current().name() {
                        name = Some(cur_thread_name.to_string());
                    }
                }
            }

            thread_join_handles.push(Thread::named_spawn(name, move || unsafe {
                let this_clone = this.clone(); // clone on Arc is shadow clone
                let try_result = catch_unwind(move || -> Result<()> {
                    match this_clone.execute_single_thread(thread_num) {
                        Ok(_) => Ok(()),
                        Err(cause) => {
                            if tracing::enabled!(tracing::Level::TRACE) {
                                Err(cause.add_message_back(format!(
                                    " (while in processor thread {})",
                                    thread_num
                                )))
                            } else {
                                Err(cause)
                            }
                        }
                    }
                });

                // finish the pipeline executor when has error or panic
                if let Err(cause) = try_result.flatten() {
                    this.finish(Some(cause));
                }

                Ok(())
            }));
        }
        thread_join_handles
    }

    /// # Safety
    ///
    /// Method is thread unsafe and require thread safe call
    #[tracing::instrument(
        level = "debug",
        skip_all,
        name = "PipelineExecutor.execute_single_thread"
    )]
    pub unsafe fn execute_single_thread(&self, thread_num: usize) -> Result<()> {
        let node_name = env::var("NODE_NAME").unwrap_or_else(|_| "".to_string());
        info!("node name:{}", node_name);

        let workers_condvar = self.workers_condvar.clone();
        let mut context = ExecutorWorkerContext::create(
            thread_num,
            workers_condvar,
            self.settings.query_id.clone(),
        );

        while !self.global_tasks_queue.is_finished() {
            // When there are not enough tasks, the thread will be blocked, so we need loop check.
            // otherwise the thread will be closed? not reused?
            while !self.global_tasks_queue.is_finished() && !context.has_task() {
                self.global_tasks_queue.steal_task_to_context(&mut context); // steal to current context
            }

            while !self.global_tasks_queue.is_finished() && context.has_task() {
                if let Some(executed_pid) = context.execute_task()? {
<<<<<<< HEAD
                    // We immediately schedule the processor again.
                    let schedule_queue = self.graph.schedule_queue(executed_pid)?;
                    info!(
                        "after executed {:?}, the queue now is: {:?}, graph {:p}",
                        executed_pid, // index in execute graph
                        schedule_queue,
                        &self.graph // graph is shared between threads
                    );
                    // context has a self queue. why not put all task to global queue so tasks are more evenly across all threads on same node
                    schedule_queue.schedule(&self.global_tasks_queue, &mut context, self);
=======
                    // Not scheduled graph if pipeline is finished.
                    if !self.global_tasks_queue.is_finished() {
                        // We immediately schedule the processor again.
                        let schedule_queue = self.graph.schedule_queue(executed_pid)?;
                        schedule_queue.schedule(&self.global_tasks_queue, &mut context, self);
                    }
>>>>>>> 68985b00
                }
            }
        }

        Ok(())
    }
}

impl Drop for PipelineExecutor {
    fn drop(&mut self) {
        self.finish(None);
    }
}<|MERGE_RESOLUTION|>--- conflicted
+++ resolved
@@ -336,25 +336,19 @@
 
             while !self.global_tasks_queue.is_finished() && context.has_task() {
                 if let Some(executed_pid) = context.execute_task()? {
-<<<<<<< HEAD
-                    // We immediately schedule the processor again.
-                    let schedule_queue = self.graph.schedule_queue(executed_pid)?;
-                    info!(
-                        "after executed {:?}, the queue now is: {:?}, graph {:p}",
-                        executed_pid, // index in execute graph
-                        schedule_queue,
-                        &self.graph // graph is shared between threads
-                    );
-                    // context has a self queue. why not put all task to global queue so tasks are more evenly across all threads on same node
-                    schedule_queue.schedule(&self.global_tasks_queue, &mut context, self);
-=======
                     // Not scheduled graph if pipeline is finished.
                     if !self.global_tasks_queue.is_finished() {
                         // We immediately schedule the processor again.
                         let schedule_queue = self.graph.schedule_queue(executed_pid)?;
+                        info!(
+                            "after executed {:?}, the queue now is: {:?}, graph {:p}",
+                            executed_pid, // index in execute graph
+                            schedule_queue,
+                            &self.graph // graph is shared between threads
+                        );
+                        // context has a self queue. why not put all task to global queue so tasks are more evenly across all threads on same node
                         schedule_queue.schedule(&self.global_tasks_queue, &mut context, self);
                     }
->>>>>>> 68985b00
                 }
             }
         }
