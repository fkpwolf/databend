// Copyright 2022 Datafuse Labs.
//
// Licensed under the Apache License, Version 2.0 (the "License");
// you may not use this file except in compliance with the License.
// You may obtain a copy of the License at
//
//     http://www.apache.org/licenses/LICENSE-2.0
//
// Unless required by applicable law or agreed to in writing, software
// distributed under the License is distributed on an "AS IS" BASIS,
// WITHOUT WARRANTIES OR CONDITIONS OF ANY KIND, either express or implied.
// See the License for the specific language governing permissions and
// limitations under the License.
use std::collections::VecDeque;
use std::env;
use std::sync::Arc;

use common_base::base::tokio;
use common_base::base::tokio::sync::Notify;
use common_base::runtime::catch_unwind;
use common_base::runtime::GlobalIORuntime;
use common_base::runtime::Runtime;
use common_base::runtime::Thread;
use common_base::runtime::ThreadJoinHandle;
use common_base::runtime::TrySpawn;
use common_exception::ErrorCode;
use common_exception::Result;
use futures::future::select;
use futures_util::future::Either;
use parking_lot::Mutex;
use tracing::info;
use uuid::Uuid;

use crate::pipelines::executor::executor_condvar::WorkersCondvar;
use crate::pipelines::executor::executor_graph::RunningGraph;
use crate::pipelines::executor::executor_tasks::ExecutorTasksQueue;
use crate::pipelines::executor::executor_worker_context::ExecutorWorkerContext;
use crate::pipelines::executor::ExecutorSettings;
use crate::pipelines::pipeline::Pipeline;

pub type InitCallback = Arc<Box<dyn Fn() -> Result<()> + Send + Sync + 'static>>;

pub type FinishedCallback =
    Arc<Box<dyn Fn(&Option<ErrorCode>) -> Result<()> + Send + Sync + 'static>>;

pub struct PipelineExecutor {
    threads_num: usize,
    graph: RunningGraph,
    workers_condvar: Arc<WorkersCondvar>,
    pub async_runtime: Arc<Runtime>,
    pub global_tasks_queue: Arc<ExecutorTasksQueue>,
    on_init_callback: InitCallback,
    on_finished_callback: FinishedCallback,
    settings: ExecutorSettings,
    finished_notify: Notify,
    finished_error: Mutex<Option<ErrorCode>>,
    id: Uuid,
}

impl PipelineExecutor {
    pub fn create(
        mut pipeline: Pipeline,
        settings: ExecutorSettings,
    ) -> Result<Arc<PipelineExecutor>> {
        let threads_num = pipeline.get_max_threads();
        let on_init_callback = pipeline.take_on_init();
        let on_finished_callback = pipeline.take_on_finished();

        assert_ne!(threads_num, 0, "Pipeline max threads cannot equals zero.");
        Self::try_create(
            RunningGraph::create(pipeline)?,
            threads_num,
            on_init_callback,
            on_finished_callback,
            settings,
        )
    }

    #[tracing::instrument(level = "debug", skip_all, name = "PipelineExecutor.from_pipelines")]
    pub fn from_pipelines(
        mut pipelines: Vec<Pipeline>,
        settings: ExecutorSettings,
    ) -> Result<Arc<PipelineExecutor>> {
        if pipelines.is_empty() {
            return Err(ErrorCode::Internal("Executor Pipelines is empty."));
        }

        let threads_num = pipelines
            .iter()
            .map(|x| x.get_max_threads())
            .max()
            .unwrap_or(0);

        let on_init_callbacks = pipelines
            .iter_mut()
            .map(|x| x.take_on_init())
            .collect::<Vec<_>>();

        let on_finished_callbacks = pipelines
            .iter_mut()
            .map(|x| x.take_on_finished())
            .collect::<Vec<_>>();

        assert_ne!(threads_num, 0, "Pipeline max threads cannot equals zero.");
        Self::try_create(
            RunningGraph::from_pipelines(pipelines)?,
            threads_num,
            Arc::new(Box::new(move || {
                for on_init_callback in &on_init_callbacks {
                    on_init_callback()?;
                }

                Ok(())
            })),
            Arc::new(Box::new(move |may_error| {
                for on_finished_callback in &on_finished_callbacks {
                    on_finished_callback(may_error)?;
                }

                Ok(())
            })),
            settings,
        )
    }

    fn try_create(
        graph: RunningGraph,
        threads_num: usize,
        on_init_callback: InitCallback,
        on_finished_callback: FinishedCallback,
        settings: ExecutorSettings,
    ) -> Result<Arc<PipelineExecutor>> {
        let workers_condvar = WorkersCondvar::create(threads_num);
        // the global is just node level rather than cluster level?
        let global_tasks_queue = ExecutorTasksQueue::create(threads_num);

        Ok(Arc::new(PipelineExecutor {
            graph,
            threads_num,
            workers_condvar,
            global_tasks_queue,
            on_init_callback,
            on_finished_callback,
            async_runtime: GlobalIORuntime::instance(),
            settings,
            finished_notify: Notify::new(),
            finished_error: Mutex::new(None),
            id: Uuid::new_v4(),
        }))
    }

    pub fn finish(&self, cause: Option<ErrorCode>) {
        if let Some(cause) = cause {
            let mut finished_error = self.finished_error.lock();

            // We only save the cause of the first error.
            if finished_error.is_none() {
                *finished_error = Some(cause);
            }
        }

        self.global_tasks_queue.finish(self.workers_condvar.clone());
        self.graph.interrupt_running_nodes();
        self.finished_notify.notify_waiters();
    }

    pub fn is_finished(&self) -> bool {
        self.global_tasks_queue.is_finished()
    }

    #[tracing::instrument(level = "debug", skip_all, name = "PipelineExecutor.execute")]
    pub fn execute(self: &Arc<Self>) -> Result<()> {
        self.init()?;

        let node_name = env::var("NODE_NAME").unwrap_or_else(|_| "".to_string());
        info!("node name:{}, self:{:?}", node_name, self.id);

        self.start_executor_daemon()?;

        let mut thread_join_handles = self.execute_threads(self.threads_num);

        while let Some(join_handle) = thread_join_handles.pop() {
            let thread_res = join_handle.join().flatten();

            {
                let finished_error_guard = self.finished_error.lock();
                if let Some(error) = finished_error_guard.as_ref() {
                    let may_error = Some(error.clone());
                    drop(finished_error_guard);
                    (self.on_finished_callback)(&may_error)?;
                    return Err(may_error.unwrap());
                }
            }

            // We will ignore the abort query error, because returned by finished_error if abort query.
            if matches!(&thread_res, Err(error) if error.code() != ErrorCode::ABORTED_QUERY) {
                let may_error = Some(thread_res.unwrap_err());
                (self.on_finished_callback)(&may_error)?;
                return Err(may_error.unwrap());
            }
        }

        (self.on_finished_callback)(&None)?;
        Ok(())
    }

    fn init(self: &Arc<Self>) -> Result<()> {
        unsafe {
            // TODO: the on init callback cannot be killed.
            if let Err(cause) = (self.on_init_callback)() {
                return Err(cause.add_message_back("(while in query pipeline init)"));
            }

            let mut init_schedule_queue = self.graph.init_schedule_queue()?;

            let mut tasks = VecDeque::new();
            while let Some(task) = init_schedule_queue.pop_task() {
                info!("add task {:?}", task); // at most case, the task is always FuseEngineSource by different partition. no other continuing task here
                tasks.push_back(task);
            }

            info!("global_tasks_queue tasks count {}", tasks.len());
            self.global_tasks_queue.init_tasks(tasks);

            Ok(())
        }
    }

    fn start_executor_daemon(self: &Arc<Self>) -> Result<()> {
        if !self.settings.max_execute_time.is_zero() {
            let this = self.clone();
            self.async_runtime.spawn(async move {
                let max_execute_time = this.settings.max_execute_time;
                let finished_future = Box::pin(this.finished_notify.notified());
                let max_execute_future = Box::pin(tokio::time::sleep(max_execute_time));
                if let Either::Left(_) = select(max_execute_future, finished_future).await {
                    this.finish(Some(ErrorCode::AbortedQuery(
                        "Aborted query, because the execution time exceeds the maximum execution time limit",
                    )));
                }
            });
        }

        Ok(())
    }

    #[tracing::instrument(level = "debug", skip_all, name = "PipelineExecutor.execute_threads")]
    fn execute_threads(self: &Arc<Self>, threads: usize) -> Vec<ThreadJoinHandle<Result<()>>> {
        let node_name = env::var("NODE_NAME").unwrap_or_else(|_| "".to_string());
        info!(
            "execute_threads, thread count: {} on node: {}",
            threads, node_name
        );
        let mut thread_join_handles = Vec::with_capacity(threads);

        for thread_num in 0..threads {
            let this = self.clone();
            #[allow(unused_mut)]
            let mut name = Some(format!("PipelineExecutor-{}-{}", thread_num, node_name));

            #[cfg(debug_assertions)]
            {
                // We need to pass the thread name in the unit test, because the thread name is the test name
                if matches!(std::env::var("UNIT_TEST"), Ok(var_value) if var_value == "TRUE") {
                    if let Some(cur_thread_name) = std::thread::current().name() {
                        name = Some(cur_thread_name.to_string());
                    }
                }
            }

            thread_join_handles.push(Thread::named_spawn(name, move || unsafe {
                let this_clone = this.clone(); // clone on Arc is shadow clone
                let try_result = catch_unwind(move || -> Result<()> {
                    match this_clone.execute_single_thread(thread_num) {
                        Ok(_) => Ok(()),
                        Err(cause) => {
                            if tracing::enabled!(tracing::Level::TRACE) {
                                Err(cause.add_message_back(format!(
                                    " (while in processor thread {})",
                                    thread_num
                                )))
                            } else {
                                Err(cause)
                            }
                        }
                    }
                });

                // finish the pipeline executor when has error or panic
                if let Err(cause) = try_result.flatten() {
                    this.finish(Some(cause));
                }

                Ok(())
            }));
        }
        thread_join_handles
    }

    /// # Safety
    ///
    /// Method is thread unsafe and require thread safe call
    #[tracing::instrument(
        level = "debug",
        skip_all,
        name = "PipelineExecutor.execute_single_thread"
    )]
    pub unsafe fn execute_single_thread(&self, thread_num: usize) -> Result<()> {
        let node_name = env::var("NODE_NAME").unwrap_or_else(|_| "".to_string());
        info!("node name:{}", node_name);

        let workers_condvar = self.workers_condvar.clone();
<<<<<<< HEAD
        let mut context = ExecutorWorkerContext::create(thread_num, workers_condvar);
        info!("context has task after created? {}", context.has_task()); // false. start from stealing
=======
        let mut context = ExecutorWorkerContext::create(
            thread_num,
            workers_condvar,
            self.settings.query_id.clone(),
        );
>>>>>>> 2bcfb67a

        while !self.global_tasks_queue.is_finished() {
            // When there are not enough tasks, the thread will be blocked, so we need loop check.
            // otherwise the thread will be closed? not reused?
            while !self.global_tasks_queue.is_finished() && !context.has_task() {
                self.global_tasks_queue.steal_task_to_context(&mut context); // steal to current context
            }

            while !self.global_tasks_queue.is_finished() && context.has_task() {
                if let Some(executed_pid) = context.execute_task(self)? {
                    // We immediately schedule the processor again.
                    let schedule_queue = self.graph.schedule_queue(executed_pid)?;
                    info!(
                        "after executed {:?}, the queue now is: {:?}, graph {:p}",
                        executed_pid, // index in execute graph
                        schedule_queue,
                        &self.graph // graph is shared between threads
                    );
                    // context has a self queue. why not put all task to global queue so tasks are more evenly across all threads on same node
                    schedule_queue.schedule(&self.global_tasks_queue, &mut context);
                }
            }
        }

        Ok(())
    }
}

impl Drop for PipelineExecutor {
    fn drop(&mut self) {
        self.finish(None);
    }
}<|MERGE_RESOLUTION|>--- conflicted
+++ resolved
@@ -310,16 +310,11 @@
         info!("node name:{}", node_name);
 
         let workers_condvar = self.workers_condvar.clone();
-<<<<<<< HEAD
-        let mut context = ExecutorWorkerContext::create(thread_num, workers_condvar);
-        info!("context has task after created? {}", context.has_task()); // false. start from stealing
-=======
         let mut context = ExecutorWorkerContext::create(
             thread_num,
             workers_condvar,
             self.settings.query_id.clone(),
         );
->>>>>>> 2bcfb67a
 
         while !self.global_tasks_queue.is_finished() {
             // When there are not enough tasks, the thread will be blocked, so we need loop check.
