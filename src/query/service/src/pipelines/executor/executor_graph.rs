--- conflicted
+++ resolved
@@ -358,13 +358,6 @@
     ) {
         debug_assert!(!context.has_task());
 
-<<<<<<< HEAD
-        // looks never put tasks back to global queue again?
-        match self.sync_queue.is_empty() {
-            false => self.schedule_sync(global, context),
-            true if !self.async_queue.is_empty() => self.schedule_async(global, context),
-            true => { /* do nothing*/ }
-=======
         while let Some(processor) = self.async_queue.pop_front() {
             Self::schedule_async_task(
                 processor,
@@ -378,7 +371,6 @@
 
         if !self.sync_queue.is_empty() {
             self.schedule_sync(global, context);
->>>>>>> 7c7eb6af
         }
 
         if !self.sync_queue.is_empty() {
