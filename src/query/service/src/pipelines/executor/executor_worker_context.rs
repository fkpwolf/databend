--- conflicted
+++ resolved
@@ -68,12 +68,8 @@
         std::mem::replace(&mut self.task, ExecutorTask::None)
     }
 
-<<<<<<< HEAD
     #[tracing::instrument(level = "debug", skip_all, name = "ExecutorWorkerContext.execute_task")]
-    pub unsafe fn execute_task(&mut self, exec: &PipelineExecutor) -> Result<Option<NodeIndex>> {
-=======
     pub unsafe fn execute_task(&mut self) -> Result<Option<NodeIndex>> {
->>>>>>> 7c7eb6af
         match std::mem::replace(&mut self.task, ExecutorTask::None) {
             ExecutorTask::None => Err(ErrorCode::Internal("Execute none task.")),
             ExecutorTask::Sync(processor) => self.execute_sync_task(processor),
@@ -95,38 +91,6 @@
         Ok(Some(processor.id()))
     }
 
-<<<<<<< HEAD
-    #[tracing::instrument(
-        level = "debug",
-        skip_all,
-        name = "ExecutorWorkerContext.execute_async_task"
-    )]
-    unsafe fn execute_async_task(
-        &mut self,
-        processor: ProcessorPtr,
-        executor: &PipelineExecutor,
-    ) -> Result<Option<NodeIndex>> {
-        info!("execute_async_task {}", processor.id().index());
-        let worker_id = self.worker_num;
-        let workers_condvar = self.get_workers_condvar().clone();
-        let tasks_queue = executor.global_tasks_queue.clone();
-
-        executor
-            .async_runtime
-            .spawn(TrackedFuture::create(ProcessorAsyncTask::create(
-                self.query_id.clone(),
-                worker_id,
-                processor.clone(),
-                tasks_queue,
-                workers_condvar,
-                processor.async_process(),
-            )));
-
-        Ok(None)
-    }
-
-=======
->>>>>>> 7c7eb6af
     pub fn get_workers_condvar(&self) -> &Arc<WorkersCondvar> {
         &self.workers_condvar
     }
