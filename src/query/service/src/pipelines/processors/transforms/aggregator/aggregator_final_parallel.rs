--- conflicted
+++ resolved
@@ -166,17 +166,12 @@
         })
     }
 
-<<<<<<< HEAD
     pub fn merge_chunks(&mut self, chunks: Vec<Chunk>) -> Result<Vec<Chunk>> {
+        if chunks.is_empty() {
+            return Ok(vec![]);
+        }
         for chunk in chunks {
             let chunk = chunk.convert_to_full();
-=======
-    pub fn merge_blocks(&mut self, blocks: Vec<DataBlock>) -> Result<Vec<DataBlock>> {
-        if blocks.is_empty() {
-            return Ok(vec![]);
-        }
-        for data_block in blocks {
->>>>>>> 6ced33dc
             // 1.1 and 1.2.
             let aggregate_function_len = self.params.aggregate_functions.len();
             let keys_column = chunk.column(aggregate_function_len).0.as_column().unwrap();
