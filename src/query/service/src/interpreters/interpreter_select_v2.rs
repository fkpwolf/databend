--- conflicted
+++ resolved
@@ -54,30 +54,9 @@
     pub async fn build_pipeline(&self) -> Result<PipelineBuildResult> {
         let builder = PhysicalPlanBuilder::new(self.metadata.clone(), self.ctx.clone());
         let physical_plan = builder.build(&self.s_expr).await?;
-<<<<<<< HEAD
         info!("PhysicalPlan:\n{}", physical_plan.format_indent(1));
         info!("PhysicalPlan raw:\n{:?}", physical_plan); // this PhysicalPlan includes all segment_location, means not be partitioned yet
-        if self.ctx.get_cluster().is_empty() {
-            let last_schema = physical_plan.output_schema()?;
-            let pb = PipelineBuilder::create(self.ctx.clone());
-            let mut build_res = pb.finalize(&physical_plan)?;
-
-            // Render result set with given output schema
-            PipelineBuilder::render_result_set(
-                &self.ctx.try_get_function_context()?,
-                last_schema,
-                &self.bind_context.columns,
-                &mut build_res.main_pipeline,
-            )?;
-
-            build_res.set_max_threads(self.ctx.get_settings().get_max_threads()? as usize);
-            Ok(build_res)
-        } else {
-            schedule_query_v2(self.ctx.clone(), &self.bind_context.columns, &physical_plan).await
-        }
-=======
         build_query_pipeline(&self.ctx, &self.bind_context.columns, &physical_plan).await
->>>>>>> 4f399de1
     }
 }
 
