// Copyright 2021 Datafuse Labs.
//
// Licensed under the Apache License, Version 2.0 (the "License");
// you may not use this file except in compliance with the License.
// You may obtain a copy of the License at
//
//     http://www.apache.org/licenses/LICENSE-2.0
//
// Unless required by applicable law or agreed to in writing, software
// distributed under the License is distributed on an "AS IS" BASIS,
// WITHOUT WARRANTIES OR CONDITIONS OF ANY KIND, either express or implied.
// See the License for the specific language governing permissions and
// limitations under the License.

use std::sync::Arc;

use common_exception::Result;
use common_expression::DataSchemaRef;
use common_meta_store::MetaStore;
use common_pipeline_core::pipe::Pipe;
use common_pipeline_core::pipe::PipeItem;
use common_pipeline_core::processors::port::InputPort;
use common_pipeline_core::processors::port::OutputPort;
use common_pipeline_core::Pipeline;
use common_sql::MetadataRef;
<<<<<<< HEAD
use tracing::info;
=======
use common_storages_result_cache::gen_result_cache_key;
use common_storages_result_cache::ResultCacheReader;
use common_storages_result_cache::WriteResultCacheSink;
use common_users::UserApiProvider;
>>>>>>> 6b36a9e8

use crate::interpreters::Interpreter;
use crate::pipelines::processors::TransformDummy;
use crate::pipelines::PipelineBuildResult;
use crate::schedulers::build_query_pipeline;
use crate::sessions::QueryContext;
use crate::sessions::TableContext;
use crate::sql::executor::PhysicalPlanBuilder;
use crate::sql::optimizer::SExpr;
use crate::sql::BindContext;

/// Interpret SQL query with ne&w SQL planner
pub struct SelectInterpreterV2 {
    ctx: Arc<QueryContext>,
    s_expr: SExpr,
    bind_context: BindContext,
    metadata: MetadataRef,
    formatted_ast: Option<String>,
    ignore_result: bool,
}

impl SelectInterpreterV2 {
    pub fn try_create(
        ctx: Arc<QueryContext>,
        bind_context: BindContext,
        s_expr: SExpr,
        metadata: MetadataRef,
        formatted_ast: Option<String>,
        ignore_result: bool,
    ) -> Result<Self> {
        Ok(SelectInterpreterV2 {
            ctx,
            s_expr,
            bind_context,
            metadata,
            formatted_ast,
            ignore_result,
        })
    }

    pub async fn build_pipeline(&self) -> Result<PipelineBuildResult> {
        let mut builder = PhysicalPlanBuilder::new(self.metadata.clone(), self.ctx.clone());
        let physical_plan = builder.build(&self.s_expr).await?;
        info!("PhysicalPlan:\n{}", physical_plan.format_indent(1));
        info!("PhysicalPlan raw:\n{:?}", physical_plan); // this PhysicalPlan includes all segment_location, means not be partitioned yet
        build_query_pipeline(
            &self.ctx,
            &self.bind_context.columns,
            &physical_plan,
            self.ignore_result,
            false,
        )
        .await
    }

    /// Add pipelines for writing query result cache.
    fn add_result_cache(
        &self,
        key: &str,
        pipeline: &mut Pipeline,
        kv_store: Arc<MetaStore>,
    ) -> Result<()> {
        //              ┌─────────┐ 1  ┌─────────┐ 1
        //              │         ├───►│         ├───►Dummy───►Downstream
        // Upstream────►│Duplicate│ 2  │         │ 3
        //              │         ├───►│         ├───►Dummy───►Downstream
        //              └─────────┘    │         │
        //                             │ Shuffle │
        //              ┌─────────┐ 3  │         │ 2  ┌─────────┐
        //              │         ├───►│         ├───►│  Write  │
        // Upstream────►│Duplicate│ 4  │         │ 4  │ Result  │
        //              │         ├───►│         ├───►│  Cache  │
        //              └─────────┘    └─────────┘    └─────────┘

        // 1. Duplicate the pipes.
        pipeline.duplicate(false)?;
        // 2. Reorder the pipes.
        let output_len = pipeline.output_len();
        debug_assert!(output_len % 2 == 0);
        let mut rule = vec![0; output_len];
        for (i, r) in rule.iter_mut().enumerate().take(output_len) {
            *r = if i % 2 == 0 {
                i / 2
            } else {
                output_len / 2 + i / 2
            };
        }
        pipeline.reorder_inputs(rule);

        // `output_len` / 2 for `TransformDummy`; 1 for `WriteResultCacheSink`.
        let mut items = Vec::with_capacity(output_len / 2 + 1);
        // 3. Add `TransformDummy` to the front half pipes.
        for _ in 0..output_len / 2 {
            let input = InputPort::create();
            let output = OutputPort::create();
            items.push(PipeItem::create(
                TransformDummy::create(input.clone(), output.clone()),
                vec![input],
                vec![output],
            ));
        }

        // 4. Add `WriteResultCacheSink` (`AsyncMpscSinker`) to the back half pipes.
        let mut sink_inputs = Vec::with_capacity(output_len / 2);
        for _ in 0..output_len / 2 {
            sink_inputs.push(InputPort::create());
        }
        items.push(PipeItem::create(
            WriteResultCacheSink::try_create(self.ctx.clone(), key, sink_inputs.clone(), kv_store)?,
            sink_inputs,
            vec![],
        ));

        pipeline.add_pipe(Pipe::create(output_len, output_len / 2, items));

        Ok(())
    }
}

#[async_trait::async_trait]
impl Interpreter for SelectInterpreterV2 {
    fn name(&self) -> &str {
        "SelectInterpreterV2"
    }

    fn schema(&self) -> DataSchemaRef {
        self.bind_context.output_schema()
    }

    /// This method will create a new pipeline
    /// The QueryPipelineBuilder will use the optimized plan to generate a Pipeline
    #[tracing::instrument(level = "debug", name = "select_interpreter_v2_execute", skip(self), fields(ctx.id = self.ctx.get_id().as_str()))]
    async fn execute2(&self) -> Result<PipelineBuildResult> {
<<<<<<< HEAD
        let build_res = self.build_pipeline().await?;
        info!(
            "Generated pipeline:\n{}",
            build_res.main_pipeline.display_indent()
        );
=======
        // 0. Need to build pipeline first to get the partitions.
        let mut build_res = self.build_pipeline().await?;
        if self.ctx.get_settings().get_enable_query_result_cache()? {
            let key = gen_result_cache_key(self.formatted_ast.as_ref().unwrap());
            // 1. Try to get result from cache.
            let kv_store = UserApiProvider::instance().get_meta_store_client();
            let cache_reader = ResultCacheReader::create(
                self.ctx.clone(),
                &key,
                kv_store.clone(),
                self.ctx
                    .get_settings()
                    .get_tolerate_inconsistent_result_cache()?,
            );

            // 2. Check the cache.
            match cache_reader.try_read_cached_result().await {
                Ok(Some(blocks)) => {
                    // 2.1 If found, return the result directly.
                    return PipelineBuildResult::from_blocks(blocks);
                }
                Ok(None) => {
                    // 2.2 If not found result in cache, add pipelines to write the result to cache.
                    self.add_result_cache(&key, &mut build_res.main_pipeline, kv_store)?;
                    return Ok(build_res);
                }
                Err(e) => {
                    // 2.3 If an error occurs, turn back to the normal pipeline.
                    tracing::error!("Failed to read query result cache. {}", e);
                }
            }
        }
>>>>>>> 6b36a9e8
        Ok(build_res)
    }
}<|MERGE_RESOLUTION|>--- conflicted
+++ resolved
@@ -23,14 +23,11 @@
 use common_pipeline_core::processors::port::OutputPort;
 use common_pipeline_core::Pipeline;
 use common_sql::MetadataRef;
-<<<<<<< HEAD
-use tracing::info;
-=======
 use common_storages_result_cache::gen_result_cache_key;
 use common_storages_result_cache::ResultCacheReader;
 use common_storages_result_cache::WriteResultCacheSink;
 use common_users::UserApiProvider;
->>>>>>> 6b36a9e8
+use tracing::info;
 
 use crate::interpreters::Interpreter;
 use crate::pipelines::processors::TransformDummy;
@@ -164,15 +161,12 @@
     /// The QueryPipelineBuilder will use the optimized plan to generate a Pipeline
     #[tracing::instrument(level = "debug", name = "select_interpreter_v2_execute", skip(self), fields(ctx.id = self.ctx.get_id().as_str()))]
     async fn execute2(&self) -> Result<PipelineBuildResult> {
-<<<<<<< HEAD
-        let build_res = self.build_pipeline().await?;
+        // 0. Need to build pipeline first to get the partitions.
+        let mut build_res = self.build_pipeline().await?;
         info!(
             "Generated pipeline:\n{}",
             build_res.main_pipeline.display_indent()
         );
-=======
-        // 0. Need to build pipeline first to get the partitions.
-        let mut build_res = self.build_pipeline().await?;
         if self.ctx.get_settings().get_enable_query_result_cache()? {
             let key = gen_result_cache_key(self.formatted_ast.as_ref().unwrap());
             // 1. Try to get result from cache.
@@ -203,7 +197,6 @@
                 }
             }
         }
->>>>>>> 6b36a9e8
         Ok(build_res)
     }
 }