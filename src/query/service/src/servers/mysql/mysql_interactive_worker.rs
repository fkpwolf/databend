--- conflicted
+++ resolved
@@ -313,12 +313,8 @@
 
     #[tracing::instrument(level = "debug", skip(self))]
     #[async_backtrace::framed]
-<<<<<<< HEAD
-    async fn do_query(&mut self, query: &str) -> Result<QueryResult> {
+    async fn do_query(&mut self, query: &str) -> Result<(QueryResult, Option<FormatSettings>)> {
         let node_name = env::var("NODE_NAME").unwrap_or_else(|_| "".to_string());
-=======
-    async fn do_query(&mut self, query: &str) -> Result<(QueryResult, Option<FormatSettings>)> {
->>>>>>> 9cd5e5ec
         match self.federated_server_command_check(query) {
             Some((schema, data_block)) => {
                 info!("Federated query: {}", query);
