--- conflicted
+++ resolved
@@ -42,12 +42,7 @@
 
     async fn register_build_in_catalogs(&self, conf: &InnerConfig) -> Result<()>;
 
-<<<<<<< HEAD
-    /// build catalog from config
-    fn register_external_catalogs(&self, conf: &Config) -> Result<()>;
-=======
     fn register_external_catalogs(&self, conf: &InnerConfig) -> Result<()>;
->>>>>>> 36a2db09
 
     /// build catalog from sql
     async fn create_user_defined_catalog(&self, req: CreateCatalogReq) -> Result<()>;
