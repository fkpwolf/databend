--- conflicted
+++ resolved
@@ -120,490 +120,7 @@
         Ok(!matches!(new_expr, Expr::Constant {
             scalar: Scalar::Boolean(false),
             ..
-<<<<<<< HEAD
         }))
-=======
-        } = &args[0]
-        {
-            if inner_name == "is_not_null" {
-                return (inner_args.clone(), String::from("is_null"));
-            }
-        }
-    }
-    (args, String::from(name))
-}
-
-#[derive(Debug, Copy, Clone, PartialEq)]
-enum StatType {
-    Min,
-    Max,
-    Nulls,
-    RowCount,
-}
-
-impl fmt::Display for StatType {
-    fn fmt(&self, f: &mut fmt::Formatter) -> fmt::Result {
-        match self {
-            StatType::Min => write!(f, "min"),
-            StatType::Max => write!(f, "max"),
-            StatType::Nulls => write!(f, "nulls"),
-            StatType::RowCount => write!(f, "row_count"),
-        }
-    }
-}
-
-pub type StatColumns = Vec<StatColumn>;
-pub type ColumnFields = HashMap<usize, DataField>;
-
-#[derive(Debug, Clone)]
-pub struct StatColumn {
-    column_fields: ColumnFields,
-    stat_type: StatType,
-    stat_field: DataField,
-    expr: Expression,
-}
-
-impl StatColumn {
-    fn create(
-        column_fields: ColumnFields,
-        stat_type: StatType,
-        field: &DataField,
-        expr: Expression,
-    ) -> Self {
-        let column_new = format!("{}_{}", stat_type, field.name());
-        let data_type = if matches!(stat_type, StatType::Nulls | StatType::RowCount) {
-            u64::to_data_type()
-        } else {
-            field.data_type().clone()
-        };
-        let stat_field = DataField::new(column_new.as_str(), data_type);
-
-        Self {
-            column_fields,
-            stat_type,
-            stat_field,
-            expr,
-        }
-    }
-
-    fn apply_stat_value(
-        &self,
-        stats: &StatisticsOfColumns,
-        schema: DataSchemaRef,
-    ) -> Result<Option<ColumnRef>> {
-        if self.stat_type == StatType::Nulls {
-            // The len of column_fields is 1.
-            let (k, _) = self.column_fields.iter().next().unwrap();
-            let k = *k as u32;
-            let stat = stats.get(&k).ok_or_else(|| {
-                ErrorCode::UnknownException(format!(
-                    "Unable to get the colStats by ColumnId: {}",
-                    k
-                ))
-            })?;
-            return Ok(Some(Series::from_data(vec![stat.null_count])));
-        }
-
-        let mut single_point = true;
-        let mut variables = HashMap::with_capacity(self.column_fields.len());
-        for (k, v) in &self.column_fields {
-            let k32 = *k as u32;
-            let stat = stats.get(&k32).ok_or_else(|| {
-                ErrorCode::UnknownException(format!(
-                    "Unable to get the colStats by ColumnId: {}",
-                    k32
-                ))
-            })?;
-
-            if single_point && stat.min != stat.max {
-                single_point = false;
-            }
-
-            let min = match &stat.min {
-                DataValue::Float64(f) if f.is_nan() => &DataValue::Float64(f64::MIN),
-                other => other,
-            };
-
-            let max = match &stat.max {
-                DataValue::Float64(f) if f.is_nan() => &DataValue::Float64(f64::MAX),
-                other => other,
-            };
-
-            let min_col = v.data_type().create_constant_column(min, 1)?;
-            let variable_left = Some(ColumnWithField::new(min_col, v.clone()));
-
-            let max_col = v.data_type().create_constant_column(max, 1)?;
-            let variable_right = Some(ColumnWithField::new(max_col, v.clone()));
-            variables.insert(v.name().clone(), (variable_left, variable_right));
-        }
-
-        let monotonicity = ExpressionMonotonicityVisitor::check_expression(
-            schema,
-            &self.expr,
-            variables,
-            single_point,
-        );
-        if !monotonicity.is_monotonic {
-            return Ok(None);
-        }
-
-        let column_with_field_opt = match self.stat_type {
-            StatType::Min => {
-                if monotonicity.is_positive {
-                    monotonicity.left
-                } else {
-                    monotonicity.right
-                }
-            }
-            StatType::Max => {
-                if monotonicity.is_positive {
-                    monotonicity.right
-                } else {
-                    monotonicity.left
-                }
-            }
-            _ => unreachable!(),
-        };
-
-        Ok(column_with_field_opt.map(|v| v.column().slice(0, 1)))
-    }
-}
-
-struct VerifiableExprBuilder<'a> {
-    op: &'a str,
-    args: Vec<Expression>,
-    fields: Vec<(DataField, ColumnFields)>,
-    stat_columns: &'a mut StatColumns,
-}
-
-impl<'a> VerifiableExprBuilder<'a> {
-    fn try_create(
-        exprs: Vec<Expression>,
-        op: &'a str,
-        schema: &'a DataSchemaRef,
-        stat_columns: &'a mut StatColumns,
-    ) -> Result<Self> {
-        // collect state columns
-        // exprs's len must be 2
-        let (args, cols, op) = match exprs.len() {
-            1 => {
-                let cols = RequireColumnsVisitor::collect_columns_from_expr(&exprs[0])?;
-                match cols.len() {
-                    1 => (exprs, vec![cols], op),
-                    _ => {
-                        return Err(ErrorCode::UnknownException(
-                            "Multi-column expressions are not currently supported",
-                        ));
-                    }
-                }
-            }
-            2 => {
-                let lhs_cols = RequireColumnsVisitor::collect_columns_from_expr(&exprs[0])?;
-                let rhs_cols = RequireColumnsVisitor::collect_columns_from_expr(&exprs[1])?;
-
-                match (lhs_cols.len(), rhs_cols.len()) {
-                    (0, 0) => {
-                        return Err(ErrorCode::UnknownException(
-                            "Constant expression donot need to be handled",
-                        ));
-                    }
-                    (_, 0) => (vec![exprs[0].clone(), exprs[1].clone()], vec![lhs_cols], op),
-                    (0, _) => {
-                        let op = inverse_operator(op)?;
-                        (vec![exprs[1].clone(), exprs[0].clone()], vec![rhs_cols], op)
-                    }
-                    _ => {
-                        if !lhs_cols.is_disjoint(&rhs_cols) {
-                            return Err(ErrorCode::UnknownException(
-                                "Unsupported condition for left and right have same columns",
-                            ));
-                        }
-
-                        if !matches!(op, "=" | "<" | "<=" | ">" | ">=") {
-                            return Err(ErrorCode::UnknownException(format!(
-                                "Unsupported operator '{:?}' for multi-column expression",
-                                op
-                            )));
-                        }
-
-                        if !check_maybe_monotonic(&exprs[1])? {
-                            return Err(ErrorCode::UnknownException(
-                                "Only support the monotonic expression",
-                            ));
-                        }
-
-                        (
-                            vec![exprs[0].clone(), exprs[1].clone()],
-                            vec![lhs_cols, rhs_cols],
-                            op,
-                        )
-                    }
-                }
-            }
-            _ => {
-                return Err(ErrorCode::UnknownException(
-                    "Expressions with more than two args are not currently supported",
-                ));
-            }
-        };
-
-        if !check_maybe_monotonic(&args[0])? {
-            return Err(ErrorCode::UnknownException(
-                "Only support the monotonic expression",
-            ));
-        }
-
-        let mut fields = Vec::with_capacity(cols.len());
-
-        let left_cols = get_column_fields(schema, cols[0].clone())?;
-        let left_field = args[0].to_data_field();
-
-        fields.push((left_field, left_cols));
-
-        if cols.len() > 1 {
-            let right_cols = get_column_fields(schema, cols[1].clone())?;
-            let right_field = args[1].to_data_field();
-            fields.push((right_field, right_cols));
-        }
-
-        Ok(Self {
-            op,
-            args,
-            fields,
-            stat_columns,
-        })
-    }
-
-    fn build(&mut self) -> Result<Expression> {
-        // TODO: support in/not in.
-        match self.op {
-            "is_null" => {
-                // should_keep: col.null_count > 0
-                let nulls_expr = self.nulls_column_expr(0)?;
-                let scalar_expr = Expression::Constant {
-                    value: DataValue::UInt64(0),
-                    data_type: u64::to_data_type(),
-                };
-                nulls_expr.gt(&scalar_expr)
-            }
-            "is_not_null" => {
-                // should_keep: col.null_count != col.row_count
-                let nulls_expr = self.nulls_column_expr(0)?;
-                let row_count_expr = self.row_count_column_expr(0)?;
-                nulls_expr.not_eq(&row_count_expr)
-            }
-            "=" => {
-                // left = right => min_left <= max_right and max_left >= min_right
-                let left_min = self.min_column_expr(0)?;
-                let left_max = self.max_column_expr(0)?;
-
-                let right_min = if self.fields.len() == 1 {
-                    self.args[1].clone()
-                } else {
-                    self.min_column_expr(1)?
-                };
-                let right_max = if self.fields.len() == 1 {
-                    self.args[1].clone()
-                } else {
-                    self.max_column_expr(1)?
-                };
-
-                left_min
-                    .lt_eq(&right_max)?
-                    .and(&left_max.gt_eq(&right_min)?)
-            }
-            "<>" | "!=" => {
-                let left_min = self.min_column_expr(0)?;
-                let left_max = self.max_column_expr(0)?;
-                left_min
-                    .not_eq(&self.args[1])?
-                    .or(&left_max.not_eq(&self.args[1])?)
-            }
-            ">" => {
-                // left > right => max_left > min_right
-                let left_max = self.max_column_expr(0)?;
-
-                let right_min = if self.fields.len() == 1 {
-                    self.args[1].clone()
-                } else {
-                    self.min_column_expr(1)?
-                };
-
-                left_max.gt(&right_min)
-            }
-            ">=" => {
-                // left >= right => max_left >= min_right
-                let left_max = self.max_column_expr(0)?;
-
-                let right_min = if self.fields.len() == 1 {
-                    self.args[1].clone()
-                } else {
-                    self.min_column_expr(1)?
-                };
-
-                left_max.gt_eq(&right_min)
-            }
-            "<" => {
-                // left < right => min_left < max_right
-                let left_min = self.min_column_expr(0)?;
-
-                let right_max = if self.fields.len() == 1 {
-                    self.args[1].clone()
-                } else {
-                    self.max_column_expr(1)?
-                };
-
-                left_min.lt(&right_max)
-            }
-            "<=" => {
-                // left <= right => min_left <= max_right
-                let left_min = self.min_column_expr(0)?;
-
-                let right_max = if self.fields.len() == 1 {
-                    self.args[1].clone()
-                } else {
-                    self.max_column_expr(1)?
-                };
-
-                left_min.lt_eq(&right_max)
-            }
-            "like" => {
-                if let Expression::Constant {
-                    value: DataValue::String(v),
-                    ..
-                } = &self.args[1]
-                {
-                    // e.g. col like 'a%' => max_col >= 'a' and min_col < 'b'
-                    let left = left_bound_for_like_pattern(v);
-                    if !left.is_empty() {
-                        let right = right_bound_for_like_pattern(left.clone());
-
-                        let left_scalar = Expression::Constant {
-                            value: DataValue::String(left),
-                            data_type: Vu8::to_data_type(),
-                        };
-
-                        let max_expr = self.max_column_expr(0)?;
-                        if right.is_empty() {
-                            return max_expr.gt_eq(&left_scalar);
-                        } else {
-                            let right_scalar = Expression::Constant {
-                                value: DataValue::String(right),
-                                data_type: Vu8::to_data_type(),
-                            };
-
-                            let min_expr = self.min_column_expr(0)?;
-                            return max_expr
-                                .gt_eq(&left_scalar)?
-                                .and(&min_expr.lt(&right_scalar)?);
-                        }
-                    }
-                }
-                Err(ErrorCode::UnknownException(
-                    "Cannot build atom expression by the operator: like",
-                ))
-            }
-            "not like" => {
-                if let Expression::Constant {
-                    value: DataValue::String(v),
-                    ..
-                } = &self.args[1]
-                {
-                    // Only support such as 'abc' or 'ab%'.
-                    match check_pattern_type(v, true) {
-                        // e.g. col not like 'abc' => min_col != 'abc' or max_col != 'abc'
-                        PatternType::OrdinalStr => {
-                            let const_arg = left_bound_for_like_pattern(v);
-                            let const_arg_scalar = Expression::Constant {
-                                value: DataValue::String(const_arg),
-                                data_type: Vu8::to_data_type(),
-                            };
-
-                            let max_expr = self.max_column_expr(0)?;
-                            let min_expr = self.min_column_expr(0)?;
-
-                            return min_expr
-                                .not_eq(&const_arg_scalar)?
-                                .or(&max_expr.not_eq(&const_arg_scalar)?);
-                        }
-                        // e.g. col not like 'ab%' => min_col < 'ab' or max_col >= 'ac'
-                        PatternType::EndOfPercent => {
-                            let left = left_bound_for_like_pattern(v);
-                            if !left.is_empty() {
-                                let right = right_bound_for_like_pattern(left.clone());
-
-                                let left_scalar = Expression::Constant {
-                                    value: DataValue::String(left),
-                                    data_type: Vu8::to_data_type(),
-                                };
-
-                                let min_expr = self.min_column_expr(0)?;
-                                if right.is_empty() {
-                                    return min_expr.lt(&left_scalar);
-                                } else {
-                                    let right_scalar = Expression::Constant {
-                                        value: DataValue::String(right),
-                                        data_type: Vu8::to_data_type(),
-                                    };
-                                    let max_expr = self.max_column_expr(0)?;
-                                    return min_expr
-                                        .lt(&left_scalar)?
-                                        .or(&max_expr.gt_eq(&right_scalar)?);
-                                }
-                            }
-                        }
-                        _ => {}
-                    }
-                }
-                Err(ErrorCode::UnknownException(
-                    "Cannot build atom expression by the operator: not like",
-                ))
-            }
-            other => Err(ErrorCode::UnknownException(format!(
-                "Cannot build atom expression by the operator: {:?}",
-                other
-            ))),
-        }
-    }
-
-    fn stat_column_expr(&mut self, stat_type: StatType, index: usize) -> Result<Expression> {
-        let (data_field, column_fields) = self.fields[index].clone();
-        let stat_col = StatColumn::create(
-            column_fields,
-            stat_type,
-            &data_field,
-            self.args[index].clone(),
-        );
-
-        if !self
-            .stat_columns
-            .iter()
-            .any(|c| c.stat_type == stat_type && c.stat_field.name() == data_field.name())
-        {
-            self.stat_columns.push(stat_col.clone());
-        }
-
-        Ok(Expression::IndexedVariable {
-            name: stat_col.stat_field.name().to_string(),
-            data_type: stat_col.stat_field.data_type().clone(),
-        })
-    }
-
-    fn min_column_expr(&mut self, index: usize) -> Result<Expression> {
-        self.stat_column_expr(StatType::Min, index)
-    }
-
-    fn max_column_expr(&mut self, index: usize) -> Result<Expression> {
-        self.stat_column_expr(StatType::Max, index)
-    }
-
-    fn nulls_column_expr(&mut self, index: usize) -> Result<Expression> {
-        self.stat_column_expr(StatType::Nulls, index)
-    }
-
-    fn row_count_column_expr(&mut self, index: usize) -> Result<Expression> {
-        self.stat_column_expr(StatType::RowCount, index)
->>>>>>> d6eca280
     }
 }
 
@@ -643,4 +160,534 @@
         // Unsupported data type
         _ => Domain::full(data_type.into()),
     })
+}
+
+pub type StatColumns = Vec<StatColumn>;
+pub type ColumnFields = HashMap<usize, DataField>;
+
+#[derive(Debug, Clone)]
+pub struct StatColumn {
+    column_fields: ColumnFields,
+    stat_type: StatType,
+    stat_field: DataField,
+    expr: Expression,
+}
+
+impl StatColumn {
+    fn create(
+        column_fields: ColumnFields,
+        stat_type: StatType,
+        field: &DataField,
+        expr: Expression,
+    ) -> Self {
+        let column_new = format!("{}_{}", stat_type, field.name());
+        let data_type = if matches!(stat_type, StatType::Nulls | StatType::RowCount) {
+            u64::to_data_type()
+        } else {
+            field.data_type().clone()
+        };
+        let stat_field = DataField::new(column_new.as_str(), data_type);
+
+        Self {
+            column_fields,
+            stat_type,
+            stat_field,
+            expr,
+        }
+    }
+
+    fn apply_stat_value(
+        &self,
+        stats: &StatisticsOfColumns,
+        schema: DataSchemaRef,
+    ) -> Result<Option<ColumnRef>> {
+        if self.stat_type == StatType::Nulls {
+            // The len of column_fields is 1.
+            let (k, _) = self.column_fields.iter().next().unwrap();
+            let k = *k as u32;
+            let stat = stats.get(&k).ok_or_else(|| {
+                ErrorCode::UnknownException(format!(
+                    "Unable to get the colStats by ColumnId: {}",
+                    k
+                ))
+            })?;
+            return Ok(Some(Series::from_data(vec![stat.null_count])));
+        }
+
+        let mut single_point = true;
+        let mut variables = HashMap::with_capacity(self.column_fields.len());
+        for (k, v) in &self.column_fields {
+            let k32 = *k as u32;
+            let stat = stats.get(&k32).ok_or_else(|| {
+                ErrorCode::UnknownException(format!(
+                    "Unable to get the colStats by ColumnId: {}",
+                    k32
+                ))
+            })?;
+
+            if single_point && stat.min != stat.max {
+                single_point = false;
+            }
+
+            let min = match &stat.min {
+                DataValue::Float64(f) if f.is_nan() => &DataValue::Float64(f64::MIN),
+                other => other,
+            };
+
+            let max = match &stat.max {
+                DataValue::Float64(f) if f.is_nan() => &DataValue::Float64(f64::MAX),
+                other => other,
+            };
+
+            let min_col = v.data_type().create_constant_column(min, 1)?;
+            let variable_left = Some(ColumnWithField::new(min_col, v.clone()));
+
+            let max_col = v.data_type().create_constant_column(max, 1)?;
+            let variable_right = Some(ColumnWithField::new(max_col, v.clone()));
+            variables.insert(v.name().clone(), (variable_left, variable_right));
+        }
+
+        let monotonicity = ExpressionMonotonicityVisitor::check_expression(
+            schema,
+            &self.expr,
+            variables,
+            single_point,
+        );
+        if !monotonicity.is_monotonic {
+            return Ok(None);
+        }
+
+        let column_with_field_opt = match self.stat_type {
+            StatType::Min => {
+                if monotonicity.is_positive {
+                    monotonicity.left
+                } else {
+                    monotonicity.right
+                }
+            }
+            StatType::Max => {
+                if monotonicity.is_positive {
+                    monotonicity.right
+                } else {
+                    monotonicity.left
+                }
+            }
+            _ => unreachable!(),
+        };
+
+        Ok(column_with_field_opt.map(|v| v.column().slice(0, 1)))
+    }
+}
+
+struct VerifiableExprBuilder<'a> {
+    op: &'a str,
+    args: Vec<Expression>,
+    fields: Vec<(DataField, ColumnFields)>,
+    stat_columns: &'a mut StatColumns,
+}
+
+impl<'a> VerifiableExprBuilder<'a> {
+    fn try_create(
+        exprs: Vec<Expression>,
+        op: &'a str,
+        schema: &'a DataSchemaRef,
+        stat_columns: &'a mut StatColumns,
+    ) -> Result<Self> {
+        // collect state columns
+        // exprs's len must be 2
+        let (args, cols, op) = match exprs.len() {
+            1 => {
+                let cols = RequireColumnsVisitor::collect_columns_from_expr(&exprs[0])?;
+                match cols.len() {
+                    1 => (exprs, vec![cols], op),
+                    _ => {
+                        return Err(ErrorCode::UnknownException(
+                            "Multi-column expressions are not currently supported",
+                        ));
+                    }
+                }
+            }
+            2 => {
+                let lhs_cols = RequireColumnsVisitor::collect_columns_from_expr(&exprs[0])?;
+                let rhs_cols = RequireColumnsVisitor::collect_columns_from_expr(&exprs[1])?;
+
+                match (lhs_cols.len(), rhs_cols.len()) {
+                    (0, 0) => {
+                        return Err(ErrorCode::UnknownException(
+                            "Constant expression donot need to be handled",
+                        ));
+                    }
+                    (_, 0) => (vec![exprs[0].clone(), exprs[1].clone()], vec![lhs_cols], op),
+                    (0, _) => {
+                        let op = inverse_operator(op)?;
+                        (vec![exprs[1].clone(), exprs[0].clone()], vec![rhs_cols], op)
+                    }
+                    _ => {
+                        if !lhs_cols.is_disjoint(&rhs_cols) {
+                            return Err(ErrorCode::UnknownException(
+                                "Unsupported condition for left and right have same columns",
+                            ));
+                        }
+
+                        if !matches!(op, "=" | "<" | "<=" | ">" | ">=") {
+                            return Err(ErrorCode::UnknownException(format!(
+                                "Unsupported operator '{:?}' for multi-column expression",
+                                op
+                            )));
+                        }
+
+                        if !check_maybe_monotonic(&exprs[1])? {
+                            return Err(ErrorCode::UnknownException(
+                                "Only support the monotonic expression",
+                            ));
+                        }
+
+                        (
+                            vec![exprs[0].clone(), exprs[1].clone()],
+                            vec![lhs_cols, rhs_cols],
+                            op,
+                        )
+                    }
+                }
+            }
+            _ => {
+                return Err(ErrorCode::UnknownException(
+                    "Expressions with more than two args are not currently supported",
+                ));
+            }
+        };
+
+        if !check_maybe_monotonic(&args[0])? {
+            return Err(ErrorCode::UnknownException(
+                "Only support the monotonic expression",
+            ));
+        }
+
+        let mut fields = Vec::with_capacity(cols.len());
+
+        let left_cols = get_column_fields(schema, cols[0].clone())?;
+        let left_field = args[0].to_data_field();
+
+        fields.push((left_field, left_cols));
+
+        if cols.len() > 1 {
+            let right_cols = get_column_fields(schema, cols[1].clone())?;
+            let right_field = args[1].to_data_field();
+            fields.push((right_field, right_cols));
+        }
+
+        Ok(Self {
+            op,
+            args,
+            fields,
+            stat_columns,
+        })
+    }
+
+    fn build(&mut self) -> Result<Expression> {
+        // TODO: support in/not in.
+        match self.op {
+            "is_null" => {
+                // should_keep: col.null_count > 0
+                let nulls_expr = self.nulls_column_expr(0)?;
+                let scalar_expr = Expression::Constant {
+                    value: DataValue::UInt64(0),
+                    data_type: u64::to_data_type(),
+                };
+                nulls_expr.gt(&scalar_expr)
+            }
+            "is_not_null" => {
+                // should_keep: col.null_count != col.row_count
+                let nulls_expr = self.nulls_column_expr(0)?;
+                let row_count_expr = self.row_count_column_expr(0)?;
+                nulls_expr.not_eq(&row_count_expr)
+            }
+            "=" => {
+                // left = right => min_left <= max_right and max_left >= min_right
+                let left_min = self.min_column_expr(0)?;
+                let left_max = self.max_column_expr(0)?;
+
+                let right_min = if self.fields.len() == 1 {
+                    self.args[1].clone()
+                } else {
+                    self.min_column_expr(1)?
+                };
+                let right_max = if self.fields.len() == 1 {
+                    self.args[1].clone()
+                } else {
+                    self.max_column_expr(1)?
+                };
+
+                left_min
+                    .lt_eq(&right_max)?
+                    .and(&left_max.gt_eq(&right_min)?)
+            }
+            "<>" | "!=" => {
+                let left_min = self.min_column_expr(0)?;
+                let left_max = self.max_column_expr(0)?;
+                left_min
+                    .not_eq(&self.args[1])?
+                    .or(&left_max.not_eq(&self.args[1])?)
+            }
+            ">" => {
+                // left > right => max_left > min_right
+                let left_max = self.max_column_expr(0)?;
+
+                let right_min = if self.fields.len() == 1 {
+                    self.args[1].clone()
+                } else {
+                    self.min_column_expr(1)?
+                };
+
+                left_max.gt(&right_min)
+            }
+            ">=" => {
+                // left >= right => max_left >= min_right
+                let left_max = self.max_column_expr(0)?;
+
+                let right_min = if self.fields.len() == 1 {
+                    self.args[1].clone()
+                } else {
+                    self.min_column_expr(1)?
+                };
+
+                left_max.gt_eq(&right_min)
+            }
+            "<" => {
+                // left < right => min_left < max_right
+                let left_min = self.min_column_expr(0)?;
+
+                let right_max = if self.fields.len() == 1 {
+                    self.args[1].clone()
+                } else {
+                    self.max_column_expr(1)?
+                };
+
+                left_min.lt(&right_max)
+            }
+            "<=" => {
+                // left <= right => min_left <= max_right
+                let left_min = self.min_column_expr(0)?;
+
+                let right_max = if self.fields.len() == 1 {
+                    self.args[1].clone()
+                } else {
+                    self.max_column_expr(1)?
+                };
+
+                left_min.lt_eq(&right_max)
+            }
+            "like" => {
+                if let Expression::Constant {
+                    value: DataValue::String(v),
+                    ..
+                } = &self.args[1]
+                {
+                    // e.g. col like 'a%' => max_col >= 'a' and min_col < 'b'
+                    let left = left_bound_for_like_pattern(v);
+                    if !left.is_empty() {
+                        let right = right_bound_for_like_pattern(left.clone());
+
+                        let left_scalar = Expression::Constant {
+                            value: DataValue::String(left),
+                            data_type: Vu8::to_data_type(),
+                        };
+
+                        let max_expr = self.max_column_expr(0)?;
+                        if right.is_empty() {
+                            return max_expr.gt_eq(&left_scalar);
+                        } else {
+                            let right_scalar = Expression::Constant {
+                                value: DataValue::String(right),
+                                data_type: Vu8::to_data_type(),
+                            };
+
+                            let min_expr = self.min_column_expr(0)?;
+                            return max_expr
+                                .gt_eq(&left_scalar)?
+                                .and(&min_expr.lt(&right_scalar)?);
+                        }
+                    }
+                }
+                Err(ErrorCode::UnknownException(
+                    "Cannot build atom expression by the operator: like",
+                ))
+            }
+            "not like" => {
+                if let Expression::Constant {
+                    value: DataValue::String(v),
+                    ..
+                } = &self.args[1]
+                {
+                    // Only support such as 'abc' or 'ab%'.
+                    match check_pattern_type(v, true) {
+                        // e.g. col not like 'abc' => min_col != 'abc' or max_col != 'abc'
+                        PatternType::OrdinalStr => {
+                            let const_arg = left_bound_for_like_pattern(v);
+                            let const_arg_scalar = Expression::Constant {
+                                value: DataValue::String(const_arg),
+                                data_type: Vu8::to_data_type(),
+                            };
+
+                            let max_expr = self.max_column_expr(0)?;
+                            let min_expr = self.min_column_expr(0)?;
+
+                            return min_expr
+                                .not_eq(&const_arg_scalar)?
+                                .or(&max_expr.not_eq(&const_arg_scalar)?);
+                        }
+                        // e.g. col not like 'ab%' => min_col < 'ab' or max_col >= 'ac'
+                        PatternType::EndOfPercent => {
+                            let left = left_bound_for_like_pattern(v);
+                            if !left.is_empty() {
+                                let right = right_bound_for_like_pattern(left.clone());
+
+                                let left_scalar = Expression::Constant {
+                                    value: DataValue::String(left),
+                                    data_type: Vu8::to_data_type(),
+                                };
+
+                                let min_expr = self.min_column_expr(0)?;
+                                if right.is_empty() {
+                                    return min_expr.lt(&left_scalar);
+                                } else {
+                                    let right_scalar = Expression::Constant {
+                                        value: DataValue::String(right),
+                                        data_type: Vu8::to_data_type(),
+                                    };
+                                    let max_expr = self.max_column_expr(0)?;
+                                    return min_expr
+                                        .lt(&left_scalar)?
+                                        .or(&max_expr.gt_eq(&right_scalar)?);
+                                }
+                            }
+                        }
+                        _ => {}
+                    }
+                }
+                Err(ErrorCode::UnknownException(
+                    "Cannot build atom expression by the operator: not like",
+                ))
+            }
+            other => Err(ErrorCode::UnknownException(format!(
+                "Cannot build atom expression by the operator: {:?}",
+                other
+            ))),
+        }
+    }
+
+    fn stat_column_expr(&mut self, stat_type: StatType, index: usize) -> Result<Expression> {
+        let (data_field, column_fields) = self.fields[index].clone();
+        let stat_col = StatColumn::create(
+            column_fields,
+            stat_type,
+            &data_field,
+            self.args[index].clone(),
+        );
+
+        if !self
+            .stat_columns
+            .iter()
+            .any(|c| c.stat_type == stat_type && c.stat_field.name() == data_field.name())
+        {
+            self.stat_columns.push(stat_col.clone());
+        }
+
+        Ok(Expression::IndexedVariable {
+            name: stat_col.stat_field.name().to_string(),
+            data_type: stat_col.stat_field.data_type().clone(),
+        })
+    }
+
+    fn min_column_expr(&mut self, index: usize) -> Result<Expression> {
+        self.stat_column_expr(StatType::Min, index)
+    }
+
+    fn max_column_expr(&mut self, index: usize) -> Result<Expression> {
+        self.stat_column_expr(StatType::Max, index)
+    }
+
+    fn nulls_column_expr(&mut self, index: usize) -> Result<Expression> {
+        self.stat_column_expr(StatType::Nulls, index)
+    }
+
+    fn row_count_column_expr(&mut self, index: usize) -> Result<Expression> {
+        self.stat_column_expr(StatType::RowCount, index)
+    }
+}
+
+fn is_like_pattern_escape(c: u8) -> bool {
+    c == b'%' || c == b'_' || c == b'\\'
+}
+
+pub fn left_bound_for_like_pattern(pattern: &[u8]) -> Vec<u8> {
+    let mut index = 0;
+    let len = pattern.len();
+    let mut prefix: Vec<u8> = Vec::with_capacity(len);
+    while index < len {
+        match pattern[index] {
+            b'%' | b'_' => break,
+            b'\\' => {
+                if index < len - 1 {
+                    index += 1;
+                    if !is_like_pattern_escape(pattern[index]) {
+                        prefix.push(pattern[index - 1]);
+                    }
+                }
+            }
+            _ => {}
+        }
+        prefix.push(pattern[index]);
+        index += 1;
+    }
+    prefix
+}
+
+pub fn right_bound_for_like_pattern(prefix: Vec<u8>) -> Vec<u8> {
+    let mut res = prefix;
+    while !res.is_empty() && *res.last().unwrap() == u8::MAX {
+        res.pop();
+    }
+
+    if !res.is_empty() {
+        if let Some(last) = res.last_mut() {
+            *last += 1;
+        }
+    }
+
+    res
+}
+
+fn get_maybe_monotonic(op: &str, args: &Vec<Expression>) -> Result<bool> {
+    let factory = FunctionFactory::instance();
+    let function_features = factory.get_features(op)?;
+    if !function_features.maybe_monotonic {
+        return Ok(false);
+    }
+
+    for arg in args {
+        if !check_maybe_monotonic(arg)? {
+            return Ok(false);
+        }
+    }
+    Ok(true)
+}
+
+pub fn check_maybe_monotonic(expr: &Expression) -> Result<bool> {
+    match expr {
+        Expression::Constant { .. } => Ok(true),
+        Expression::IndexedVariable { .. } => Ok(true),
+        Expression::Function { name, args, .. } => get_maybe_monotonic(name, args),
+        Expression::Cast { input, .. } => check_maybe_monotonic(input.as_ref()),
+    }
+}
+
+fn get_column_fields(schema: &DataSchemaRef, cols: HashSet<String>) -> Result<ColumnFields> {
+    let mut column_fields = HashMap::with_capacity(cols.len());
+
+    for col in &cols {
+        let index = schema.index_of(col)?;
+        column_fields.insert(index, schema.field(index).clone());
+    }
+    Ok(column_fields)
 }