//  Copyright 2022 Datafuse Labs.
//
//  Licensed under the Apache License, Version 2.0 (the "License");
//  you may not use this file except in compliance with the License.
//  You may obtain a copy of the License at
//
//      http://www.apache.org/licenses/LICENSE-2.0
//
//  Unless required by applicable law or agreed to in writing, software
//  distributed under the License is distributed on an "AS IS" BASIS,
//  WITHOUT WARRANTIES OR CONDITIONS OF ANY KIND, either express or implied.
//  See the License for the specific language governing permissions and
//  limitations under the License.

use std::ops::Add;

use chrono::DateTime;
use chrono::Utc;
use common_base::base::uuid::Uuid;
<<<<<<< HEAD
use common_expression::DataSchema;
=======
use common_datavalues::DataSchema;
>>>>>>> d8ce9449
use serde::Deserialize;
use serde::Serialize;

use crate::meta::common::FormatVersion;
use crate::meta::ClusterKey;
use crate::meta::Location;
use crate::meta::SnapshotId;
use crate::meta::Statistics;
use crate::meta::Versioned;

#[derive(Serialize, Deserialize, Clone, Debug)]
pub struct TableSnapshot {
    /// format version of snapshot
    format_version: FormatVersion,

    /// id of snapshot
    pub snapshot_id: SnapshotId,

    /// timestamp of this snapshot
    //  for backward compatibility, `Option` is used
    pub timestamp: Option<DateTime<Utc>>,

    /// previous snapshot
    pub prev_snapshot_id: Option<(SnapshotId, FormatVersion)>,

    /// For each snapshot, we keep a schema for it (in case of schema evolution)
    pub schema: DataSchema,

    /// Summary Statistics
    pub summary: Statistics,

    /// Pointers to SegmentInfos (may be of different format)
    ///
    /// We rely on background merge tasks to keep merging segments, so that
    /// this the size of this vector could be kept reasonable
    pub segments: Vec<Location>,

    // The metadata of the cluster keys.
    pub cluster_key_meta: Option<ClusterKey>,
}

impl TableSnapshot {
    pub fn new(
        snapshot_id: SnapshotId,
        prev_timestamp: &Option<DateTime<Utc>>,
        prev_snapshot_id: Option<(SnapshotId, FormatVersion)>,
        schema: DataSchema,
        summary: Statistics,
        segments: Vec<Location>,
        cluster_key_meta: Option<ClusterKey>,
    ) -> Self {
        let now = Utc::now();
        // make snapshot timestamp monotonically increased
        let adjusted_timestamp = util::monotonically_increased_timestamp(now, prev_timestamp);

        // trim timestamp to micro seconds
        let trimmed_timestamp = util::trim_timestamp_to_micro_second(adjusted_timestamp);
        let timestamp = Some(trimmed_timestamp);

        Self {
            format_version: TableSnapshot::VERSION,
            snapshot_id,
            timestamp,
            prev_snapshot_id,
            schema,
            summary,
            segments,
            cluster_key_meta,
        }
    }

    pub fn from_previous(previous: &TableSnapshot) -> Self {
        let id = Uuid::new_v4();
        let clone = previous.clone();
        Self::new(
            id,
            &clone.timestamp,
            Some((clone.snapshot_id, clone.format_version)),
            clone.schema,
            clone.summary,
            clone.segments,
            clone.cluster_key_meta,
        )
    }

    pub fn format_version(&self) -> u64 {
        self.format_version
    }
}

use super::super::v0;

impl From<v0::TableSnapshot> for TableSnapshot {
    fn from(s: v0::TableSnapshot) -> Self {
        Self {
            format_version: TableSnapshot::VERSION,
            snapshot_id: s.snapshot_id,
            timestamp: None,
            prev_snapshot_id: s.prev_snapshot_id.map(|id| (id, 0)),
            schema: s.schema,
            summary: s.summary,
            segments: s.segments.into_iter().map(|l| (l, 0)).collect(),
            cluster_key_meta: None,
        }
    }
}

// A memory light version of TableSnapshot(Without segments)
// This *ONLY* used for some optimize operation, like PURGE/FUSE_SNAPSHOT function to avoid OOM.
#[derive(Clone, Debug)]
pub struct TableSnapshotLite {
    pub format_version: FormatVersion,
    pub snapshot_id: SnapshotId,
    pub timestamp: Option<DateTime<Utc>>,
    pub prev_snapshot_id: Option<(SnapshotId, FormatVersion)>,
    pub row_count: u64,
    pub block_count: u64,
    pub index_size: u64,
    pub uncompressed_byte_size: u64,
    pub compressed_byte_size: u64,
    pub segment_count: u64,
}

impl From<&TableSnapshot> for TableSnapshotLite {
    fn from(value: &TableSnapshot) -> Self {
        TableSnapshotLite {
            format_version: value.format_version(),
            snapshot_id: value.snapshot_id,
            timestamp: value.timestamp,
            prev_snapshot_id: value.prev_snapshot_id,
            row_count: value.summary.row_count,
            block_count: value.summary.block_count,
            index_size: value.summary.index_size,
            uncompressed_byte_size: value.summary.uncompressed_byte_size,
            segment_count: value.segments.len() as u64,
            compressed_byte_size: value.summary.compressed_byte_size,
        }
    }
}

mod util {
    use chrono::DateTime;
    use chrono::Datelike;
    use chrono::TimeZone;
    use chrono::Timelike;
<<<<<<< HEAD
=======
    use chrono::Utc;
>>>>>>> d8ce9449

    use super::*;
    pub fn trim_timestamp_to_micro_second(ts: DateTime<Utc>) -> DateTime<Utc> {
        Utc.ymd(ts.year(), ts.month(), ts.day()).and_hms_micro(
            ts.hour(),
            ts.minute(),
            ts.second(),
            ts.timestamp_subsec_micros(),
        )
    }

    pub fn monotonically_increased_timestamp(
        timestamp: DateTime<Utc>,
        previous_timestamp: &Option<DateTime<Utc>>,
    ) -> DateTime<Utc> {
        if let Some(prev_instant) = previous_timestamp {
            // timestamp of the snapshot should always larger than the previous one's
            if prev_instant > &timestamp {
                // if local time is smaller, use the timestamp of previous snapshot, plus 1 ms
                return prev_instant.add(chrono::Duration::milliseconds(1));
            }
        }
        timestamp
    }
}<|MERGE_RESOLUTION|>--- conflicted
+++ resolved
@@ -17,11 +17,7 @@
 use chrono::DateTime;
 use chrono::Utc;
 use common_base::base::uuid::Uuid;
-<<<<<<< HEAD
 use common_expression::DataSchema;
-=======
-use common_datavalues::DataSchema;
->>>>>>> d8ce9449
 use serde::Deserialize;
 use serde::Serialize;
 
@@ -167,10 +163,7 @@
     use chrono::Datelike;
     use chrono::TimeZone;
     use chrono::Timelike;
-<<<<<<< HEAD
-=======
     use chrono::Utc;
->>>>>>> d8ce9449
 
     use super::*;
     pub fn trim_timestamp_to_micro_second(ts: DateTime<Utc>) -> DateTime<Utc> {
