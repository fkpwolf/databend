//  Copyright 2021 Datafuse Labs.
//
//  Licensed under the Apache License, Version 2.0 (the "License");
//  you may not use this file except in compliance with the License.
//  You may obtain a copy of the License at
//
//      http://www.apache.org/licenses/LICENSE-2.0
//
//  Unless required by applicable law or agreed to in writing, software
//  distributed under the License is distributed on an "AS IS" BASIS,
//  WITHOUT WARRANTIES OR CONDITIONS OF ANY KIND, either express or implied.
//  See the License for the specific language governing permissions and
//  limitations under the License.

use std::collections::HashSet;
use std::sync::Arc;
use std::time::Instant;

use common_cache::Cache;
use common_catalog::table_context::TableContext;
use common_exception::ErrorCode;
use common_exception::Result;
use common_fuse_meta::caches::CacheManager;
use common_fuse_meta::meta::Location;
use common_fuse_meta::meta::SnapshotId;
use tracing::info;
use tracing::warn;

use crate::io::Files;
use crate::io::SegmentsIO;
use crate::io::SnapshotsIO;
use crate::FuseTable;

impl FuseTable {
    pub async fn do_gc(&self, ctx: &Arc<dyn TableContext>, keep_last_snapshot: bool) -> Result<()> {
        let r = self.read_table_snapshot().await;
        let snapshot_opt = match r {
            Err(e) if e.code() == ErrorCode::storage_not_found_code() => {
                // concurrent gc: someone else has already collected this snapshot, ignore it
                warn!(
                    "concurrent gc: snapshot {:?} already collected. table: {}, ident {}",
                    self.snapshot_loc().await?,
                    self.table_info.desc,
                    self.table_info.ident,
                );
                return Ok(());
            }
            Err(e) => return Err(e),
            Ok(v) => v,
        };

        let chunk_size = ctx.get_settings().get_max_storage_io_requests()? as usize;

        // 1. Root snapshot.
        let mut segments_referenced_by_root = HashSet::new();
        let mut blocks_referenced_by_root = HashSet::new();
        let (root_snapshot_id, root_snapshot_ts) = if let Some(root_snapshot) = snapshot_opt {
            let segments = root_snapshot.segments.clone();
            blocks_referenced_by_root = self.get_block_locations(ctx.clone(), &segments).await?;

            segments_referenced_by_root = HashSet::from_iter(segments);
            (root_snapshot.snapshot_id, root_snapshot.timestamp)
        } else {
            (SnapshotId::new_v4(), None)
        };

        // 2. Get all snapshot(including root snapshot).
        let mut all_snapshot_lites = vec![];
        let mut all_segment_locations = HashSet::new();
        if let Some(root_snapshot_location) = self.snapshot_loc().await? {
            let snapshots_io = SnapshotsIO::create(
                ctx.clone(),
                self.operator.clone(),
                self.snapshot_format_version().await?,
            );

            (all_snapshot_lites, all_segment_locations) = snapshots_io
                .read_snapshot_lites(root_snapshot_location, None, true, root_snapshot_ts, |x| {
                    self.data_metrics.set_status(&x);
                })
                .await?;
        }

        // 3. Find.
        let mut snapshots_to_be_purged = HashSet::new();
        let mut segments_to_be_purged = HashSet::new();

        // 3.1 Find all the snapshots need to be deleted.
        {
            for snapshot in &all_snapshot_lites {
                // Skip the root snapshot if the keep_last_snapshot is true.
                if keep_last_snapshot && snapshot.snapshot_id == root_snapshot_id {
                    continue;
                }
                snapshots_to_be_purged.insert((snapshot.snapshot_id, snapshot.format_version));
            }
        }

        // 3.2 Find all the segments need to be deleted.
        {
            for segment in &all_segment_locations {
                // Skip the root snapshot segments if the keep_last_snapshot is true.
                if keep_last_snapshot && segments_referenced_by_root.contains(segment) {
                    continue;
                }
                segments_to_be_purged.insert(segment.clone());
            }
        }

        // 4. Purge segments&blocks by chunk size(max_storage_io_requests).
        {
            let mut status_purged_count = 0;
            let status_need_purged_count = segments_to_be_purged.len();

            let start = Instant::now();
            let segments_to_be_purged_vec = Vec::from_iter(segments_to_be_purged);
            for chunk in segments_to_be_purged_vec.chunks(chunk_size) {
                self.try_purge_blocks(
                    ctx.clone(),
                    chunk,
                    &blocks_referenced_by_root,
                    keep_last_snapshot,
                )
                .await?;

                // Refresh status.
                {
                    status_purged_count += chunk.len();
                    let status = format!(
                        "gc: segments need to be purged:{}, have purged:{}, take:{} sec",
                        status_need_purged_count,
                        status_purged_count,
                        start.elapsed().as_secs()
                    );
                    self.data_metrics.set_status(&status);
                    info!(status);
                }
            }
        }

        // 5. Purge snapshots by chunk size(max_storage_io_requests).
        {
            let mut status_purged_count = 0;
            let status_need_purged_count = snapshots_to_be_purged.len();

            let start = Instant::now();
            let snapshots_to_be_purged_vec = Vec::from_iter(snapshots_to_be_purged);
            for chunk in snapshots_to_be_purged_vec.chunks(chunk_size) {
                self.try_purge_snapshots(ctx.clone(), chunk).await?;

                // Refresh status.
                {
                    status_purged_count += chunk.len();
                    let status = format!(
                        "gc: snapshots need to be purged:{}, have purged:{}, take:{} sec",
                        status_need_purged_count,
                        status_purged_count,
                        start.elapsed().as_secs()
                    );
                    self.data_metrics.set_status(&status);
                    info!(status);
                }
            }
        }

        Ok(())
    }

    async fn try_purge_snapshots(
        &self,
        ctx: Arc<dyn TableContext>,
        snapshots_to_be_purged: &[(SnapshotId, u64)],
    ) -> Result<()> {
        let mut locations = Vec::with_capacity(snapshots_to_be_purged.len());
        let location_gen = self.meta_location_generator();
        for (id, ver) in snapshots_to_be_purged.iter().rev() {
            let loc = location_gen.snapshot_location_from_uuid(id, *ver)?;
            locations.push(loc);
        }
        self.clean_cache(&locations);

        let fuse_file = Files::create(ctx, self.operator.clone());
        fuse_file.remove_file_in_batch(&locations).await
    }

    // Purge block/index/segment files:
    // 1. Purge the blocks in the segments
    // 2. Purge the segments when blocks purge successes
    async fn try_purge_blocks(
        &self,
        ctx: Arc<dyn TableContext>,
        segments_to_be_purged: &[Location],
        blocks_referenced_by_root: &HashSet<String>,
        keep_last_snapshot: bool,
    ) -> Result<()> {
        let segments_io = SegmentsIO::create(ctx.clone(), self.operator.clone());
        let segments = segments_io.read_segments(segments_to_be_purged).await?;

<<<<<<< HEAD
        let mut blocks_need_to_be_purged = HashSet::new();
        let mut blooms_need_to_be_purged = HashSet::new();
        for segment in segments {
            let segment = segment?;
=======
        let mut blocks_need_to_delete = HashSet::new();
        let mut blooms_need_to_delete = HashSet::new();

        for segment_opt in segments {
            let segment = match segment_opt {
                Ok(v) => v,
                Err(e) => {
                    if e.code() == ErrorCode::storage_not_found_code() {
                        warn! {
                            "concurrent gc detected, segment has been removed "
                        };
                        continue;
                    } else {
                        return Err(e);
                    }
                }
            };
>>>>>>> a510a894

            for block_meta in &segment.blocks {
                let loc = block_meta.location.0.as_str();
                // Skip root block if keep_last_snapshot is true.
                if keep_last_snapshot && blocks_referenced_by_root.contains(loc) {
                    continue;
                }
                blocks_need_to_be_purged.insert(loc.to_string());

                // Bloom index file.
                if let Some(bloom_index_location) = &block_meta.bloom_filter_index_location {
                    blooms_need_to_be_purged.insert(bloom_index_location.0.to_string());
                }
            }
        }

        let fuse_file = Files::create(ctx.clone(), self.operator.clone());
        // Try to remove block files in parallel.
        {
            let locations = Vec::from_iter(blocks_need_to_be_purged);
            self.clean_cache(&locations);
            info!("Prepare to purge block files, count:{}", locations.len());
            fuse_file.remove_file_in_batch(&locations).await?;
            info!("Finish to purge block files");
        }

        // Try to remove index files in parallel.
        {
            let locations = Vec::from_iter(blooms_need_to_be_purged);
            self.clean_cache(&locations);
            info!(
                "Prepare to purge bloom index files, count:{}",
                locations.len()
            );
            fuse_file.remove_file_in_batch(&locations).await?;
            info!("Finish to purge bloom index files");
        }

        // Try to remove segment files in parallel.
        {
            let locations = Vec::from_iter(
                segments_to_be_purged
                    .iter()
                    .map(|x| x.0.clone())
                    .collect::<Vec<String>>(),
            );
            self.clean_cache(&locations);
            info!("Prepare to purge segment files, count:{}", locations.len());
            fuse_file.remove_file_in_batch(&locations).await?;
            info!("Finish to purge segment files");
        }

        Ok(())
    }

    async fn get_block_locations(
        &self,
        ctx: Arc<dyn TableContext>,
        segment_locations: &[Location],
    ) -> Result<HashSet<String>> {
        let mut result = HashSet::new();

        let fuse_segments = SegmentsIO::create(ctx.clone(), self.operator.clone());
        let segments = fuse_segments.read_segments(segment_locations).await?;
        for (idx, segment) in segments.iter().enumerate() {
            let segment = segment.clone();
            let segment_info = match segment {
                Err(e) if e.code() == ErrorCode::storage_not_found_code() => {
                    let location = &segment_locations[idx];
                    // concurrent gc: someone else has already collected this segment, ignore it
                    warn!(
                        "concurrent gc: segment of location {} already collected. table: {}, ident {}",
                        location.0, self.table_info.desc, self.table_info.ident,
                    );
                    continue;
                }
                Err(e) => return Err(e),
                Ok(v) => v,
            };
            for block_meta in &segment_info.blocks {
                result.insert(block_meta.location.0.clone());
            }
        }

        Ok(result)
    }

    fn clean_cache(&self, locs: &[String]) {
        if let Some(c) = CacheManager::instance().get_table_segment_cache() {
            let cache = &mut *c.write();
            for loc in locs {
                cache.pop(loc);
            }
        }
    }
}<|MERGE_RESOLUTION|>--- conflicted
+++ resolved
@@ -196,15 +196,8 @@
         let segments_io = SegmentsIO::create(ctx.clone(), self.operator.clone());
         let segments = segments_io.read_segments(segments_to_be_purged).await?;
 
-<<<<<<< HEAD
         let mut blocks_need_to_be_purged = HashSet::new();
         let mut blooms_need_to_be_purged = HashSet::new();
-        for segment in segments {
-            let segment = segment?;
-=======
-        let mut blocks_need_to_delete = HashSet::new();
-        let mut blooms_need_to_delete = HashSet::new();
-
         for segment_opt in segments {
             let segment = match segment_opt {
                 Ok(v) => v,
@@ -219,7 +212,6 @@
                     }
                 }
             };
->>>>>>> a510a894
 
             for block_meta in &segment.blocks {
                 let loc = block_meta.location.0.as_str();
