--- conflicted
+++ resolved
@@ -216,12 +216,8 @@
             scan_progress,
             source: InputSource::Operator(operator),
             plan: InputPlan::CopyInto(plan),
-<<<<<<< HEAD
             chunk_compact_thresholds,
-=======
-            block_compact_thresholds,
             format_options: file_format_options,
->>>>>>> bf134ab6
         })
     }
 
@@ -288,12 +284,8 @@
             source: InputSource::Stream(Mutex::new(Some(stream_receiver))),
             plan: InputPlan::StreamingLoad(plan),
             splits: vec![],
-<<<<<<< HEAD
             chunk_compact_thresholds,
-=======
-            block_compact_thresholds,
             format_options: file_format_options_clone,
->>>>>>> bf134ab6
         })
     }
 
