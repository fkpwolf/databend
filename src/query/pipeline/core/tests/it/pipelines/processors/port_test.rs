// Copyright 2022 Datafuse Labs.
//
// Licensed under the Apache License, Version 2.0 (the "License");
// you may not use this file except in compliance with the License.
// You may obtain a copy of the License at
//
//     http://www.apache.org/licenses/LICENSE-2.0
//
// Unless required by applicable law or agreed to in writing, software
// distributed under the License is distributed on an "AS IS" BASIS,
// WITHOUT WARRANTIES OR CONDITIONS OF ANY KIND, either express or implied.
// See the License for the specific language governing permissions and
// limitations under the License.
<<<<<<< HEAD
use std::collections::VecDeque;
=======

use std::any::Any;
>>>>>>> 68985b00
use std::sync::Arc;
use std::sync::Barrier;

use common_exception::ErrorCode;
use common_exception::Result;
use common_expression::BlockMetaInfo;
use common_expression::DataBlock;
use common_pipeline_core::processors::connect;
use common_pipeline_core::processors::port::InputPort;
use common_pipeline_core::processors::port::OutputPort;
<<<<<<< HEAD
use common_pipeline_core::processors::UpdateList;
use petgraph::prelude::EdgeIndex;
=======
use serde::Deserializer;
use serde::Serializer;

#[derive(Clone, Debug)]
struct TestDataMeta {
    ref_count: Arc<()>,
}

impl TestDataMeta {
    pub fn new() -> TestDataMeta {
        TestDataMeta {
            ref_count: Arc::new(()),
        }
    }

    pub fn ref_count(&self) -> usize {
        Arc::strong_count(&self.ref_count)
    }
}

impl serde::Serialize for TestDataMeta {
    fn serialize<S>(&self, _: S) -> Result<S::Ok, S::Error>
    where S: Serializer {
        unimplemented!("Serialize is unimplemented for TestDataMeta")
    }
}

impl<'de> serde::Deserialize<'de> for TestDataMeta {
    fn deserialize<D>(_: D) -> Result<Self, D::Error>
    where D: Deserializer<'de> {
        unimplemented!("Deserialize is unimplemented for TestDataMeta")
    }
}

#[typetag::serde(name = "test_data_meta")]
impl BlockMetaInfo for TestDataMeta {
    fn as_any(&self) -> &dyn Any {
        self
    }

    fn as_mut_any(&mut self) -> &mut dyn Any {
        self
    }

    fn equals(&self, _: &Box<dyn BlockMetaInfo>) -> bool {
        unimplemented!("equals is unimplemented for TestDataMeta")
    }

    fn clone_self(&self) -> Box<dyn BlockMetaInfo> {
        Box::new(self.clone())
    }
}

#[tokio::test(flavor = "multi_thread", worker_threads = 1)]
async fn test_port_drop() -> Result<()> {
    let meta = TestDataMeta::new();

    assert_eq!(meta.ref_count(), 1);
    unsafe {
        let input = InputPort::create();
        let output = OutputPort::create();

        connect(&input, &output);
        output.push_data(Ok(DataBlock::empty_with_meta(meta.clone_self())));
        assert_eq!(meta.ref_count(), 2);
    }

    assert_eq!(meta.ref_count(), 1);
    Ok(())
}

>>>>>>> 68985b00
#[tokio::test(flavor = "multi_thread", worker_threads = 1)]
async fn test_input_and_output_port() -> Result<()> {
    fn input_port(input: Arc<InputPort>, barrier: Arc<Barrier>) -> impl Fn() + Send {
        move || {
            barrier.wait();
            unsafe {
                let list = UpdateList::create();
                let update_trigger = list.create_trigger(EdgeIndex::new(123));
                input.set_trigger(update_trigger);
                // for index=0, it will trigger one UpdateList.update_edge
                for index in 0..100 {
                    input.set_need_data();
                    while !input.has_data() {}
                    let data = input.pull_data().unwrap();
                    assert_eq!(data.unwrap_err().message(), index.to_string());
                }

                let mut queue = VecDeque::new();
                list.trigger(&mut queue);
                assert_eq!(1, queue.len());
                input.finish(); // this will trigger another UpdateList.update_edge
                assert_eq!(input.is_finished(), true);
            }
        }
    }

    fn output_port(output: Arc<OutputPort>, barrier: Arc<Barrier>) -> impl Fn() + Send {
        move || {
            barrier.wait();
            for index in 0..100 {
                while !output.can_push() {}
                output.push_data(Err(ErrorCode::Ok(index.to_string())));
            }
        }
    }

    unsafe {
        let input = InputPort::create();
        let output = OutputPort::create();
        let barrier = Arc::new(Barrier::new(2));

        connect(&input, &output);
        let thread_1 = std::thread::spawn(input_port(input, barrier.clone()));
        let thread_2 = std::thread::spawn(output_port(output, barrier));

        thread_1.join().unwrap();
        thread_2.join().unwrap();
        Ok(())
    }
}

#[tokio::test(flavor = "multi_thread", worker_threads = 1)]
async fn test_input_and_output_flags() -> Result<()> {
    unsafe {
        let input = InputPort::create();
        let output = OutputPort::create();

        connect(&input, &output);

        output.finish();
        assert!(input.is_finished());
        input.set_need_data();
        assert!(input.is_finished());
    }

    // assert_eq!(output.can_push());
    // input.set_need_data();
    // assert_eq!(!output.can_push());
    Ok(())
}<|MERGE_RESOLUTION|>--- conflicted
+++ resolved
@@ -11,12 +11,8 @@
 // WITHOUT WARRANTIES OR CONDITIONS OF ANY KIND, either express or implied.
 // See the License for the specific language governing permissions and
 // limitations under the License.
-<<<<<<< HEAD
-use std::collections::VecDeque;
-=======
 
 use std::any::Any;
->>>>>>> 68985b00
 use std::sync::Arc;
 use std::sync::Barrier;
 
@@ -27,10 +23,6 @@
 use common_pipeline_core::processors::connect;
 use common_pipeline_core::processors::port::InputPort;
 use common_pipeline_core::processors::port::OutputPort;
-<<<<<<< HEAD
-use common_pipeline_core::processors::UpdateList;
-use petgraph::prelude::EdgeIndex;
-=======
 use serde::Deserializer;
 use serde::Serializer;
 
@@ -102,7 +94,6 @@
     Ok(())
 }
 
->>>>>>> 68985b00
 #[tokio::test(flavor = "multi_thread", worker_threads = 1)]
 async fn test_input_and_output_port() -> Result<()> {
     fn input_port(input: Arc<InputPort>, barrier: Arc<Barrier>) -> impl Fn() + Send {
