// Copyright 2022 Datafuse Labs.
//
// Licensed under the Apache License, Version 2.0 (the "License");
// you may not use this file except in compliance with the License.
// You may obtain a copy of the License at
//
//     http://www.apache.org/licenses/LICENSE-2.0
//
// Unless required by applicable law or agreed to in writing, software
// distributed under the License is distributed on an "AS IS" BASIS,
// WITHOUT WARRANTIES OR CONDITIONS OF ANY KIND, either express or implied.
// See the License for the specific language governing permissions and
// limitations under the License.

use std::hash::Hash;
use std::hash::Hasher;

use common_ast::ast::BinaryOperator;
use common_exception::ErrorCode;
use common_exception::Result;
use common_exception::Span;
use common_expression::types::DataType;
use common_expression::Literal;
use educe::Educe;

use crate::binder::ColumnBinding;
use crate::binder::InternalColumnBinding;
use crate::optimizer::ColumnSet;
use crate::optimizer::SExpr;
use crate::IndexType;

#[derive(Clone, Debug, PartialEq, Eq, Hash)]
pub enum ScalarExpr {
    BoundColumnRef(BoundColumnRef),
    BoundInternalColumnRef(BoundInternalColumnRef),
    ConstantExpr(ConstantExpr),
    AndExpr(AndExpr),
    OrExpr(OrExpr),
    NotExpr(NotExpr),
    ComparisonExpr(ComparisonExpr),
    WindowFunction(WindowFunc),
    AggregateFunction(AggregateFunction),
    FunctionCall(FunctionCall),
    Unnest(Unnest),
    // TODO(leiysky): maybe we don't need this variant any more
    // after making functions static typed?
    CastExpr(CastExpr),
    SubqueryExpr(SubqueryExpr),
}

impl ScalarExpr {
    pub fn data_type(&self) -> Result<DataType> {
        Ok(self.as_expr_with_col_index()?.data_type().clone())
    }

    pub fn used_columns(&self) -> ColumnSet {
        match self {
            ScalarExpr::BoundColumnRef(scalar) => ColumnSet::from([scalar.column.index]),
            ScalarExpr::BoundInternalColumnRef(scalar) => ColumnSet::from([scalar.column.index]),
            ScalarExpr::ConstantExpr(_) => ColumnSet::new(),
            ScalarExpr::AndExpr(scalar) => {
                let left: ColumnSet = scalar.left.used_columns();
                let right: ColumnSet = scalar.right.used_columns();
                left.union(&right).cloned().collect()
            }
            ScalarExpr::OrExpr(scalar) => {
                let left: ColumnSet = scalar.left.used_columns();
                let right: ColumnSet = scalar.right.used_columns();
                left.union(&right).cloned().collect()
            }
            ScalarExpr::NotExpr(scalar) => scalar.argument.used_columns(),
            ScalarExpr::ComparisonExpr(scalar) => {
                let left: ColumnSet = scalar.left.used_columns();
                let right: ColumnSet = scalar.right.used_columns();
                left.union(&right).cloned().collect()
            }
            ScalarExpr::WindowFunction(scalar) => {
                let mut result = ColumnSet::new();
                for scalar in &scalar.agg_func.args {
                    result = result.union(&scalar.used_columns()).cloned().collect();
                }
                result
            }
            ScalarExpr::AggregateFunction(scalar) => {
                let mut result = ColumnSet::new();
                for scalar in &scalar.args {
                    result = result.union(&scalar.used_columns()).cloned().collect();
                }
                result
            }
            ScalarExpr::FunctionCall(scalar) => {
                let mut result = ColumnSet::new();
                for scalar in &scalar.arguments {
                    result = result.union(&scalar.used_columns()).cloned().collect();
                }
                result
            }
            ScalarExpr::CastExpr(scalar) => scalar.argument.used_columns(),
            ScalarExpr::SubqueryExpr(scalar) => scalar.outer_columns.clone(),
            ScalarExpr::Unnest(scalar) => scalar.argument.used_columns(),
        }
    }

    /// Collect all [`ScalarExpr`]s that need to be eval before executing `UNNEST`.
    pub fn collect_before_unnest_scalars(&self, scalars: &mut Vec<Box<ScalarExpr>>) {
        match self {
            ScalarExpr::AndExpr(scalar) => {
                scalar.left.collect_before_unnest_scalars(scalars);
                scalar.right.collect_before_unnest_scalars(scalars);
            }
            ScalarExpr::OrExpr(scalar) => {
                scalar.left.collect_before_unnest_scalars(scalars);
                scalar.right.collect_before_unnest_scalars(scalars);
            }
            ScalarExpr::NotExpr(scalar) => scalar.argument.collect_before_unnest_scalars(scalars),
            ScalarExpr::ComparisonExpr(scalar) => {
                scalar.left.collect_before_unnest_scalars(scalars);
                scalar.right.collect_before_unnest_scalars(scalars);
            }
            ScalarExpr::AggregateFunction(scalar) => {
                for scalar in &scalar.args {
                    scalar.collect_before_unnest_scalars(scalars);
                }
            }
            ScalarExpr::FunctionCall(scalar) => {
                for scalar in &scalar.arguments {
                    scalar.collect_before_unnest_scalars(scalars);
                }
            }
            ScalarExpr::CastExpr(scalar) => scalar.argument.collect_before_unnest_scalars(scalars),
            ScalarExpr::Unnest(scalar) => scalars.push(scalar.argument.clone()),
            _ => {}
        }
    }

    pub fn span(&self) -> Span {
        match self {
            ScalarExpr::BoundColumnRef(expr) => expr.span,
            ScalarExpr::ConstantExpr(expr) => expr.span,
            ScalarExpr::FunctionCall(expr) => expr.span,
            ScalarExpr::CastExpr(expr) => expr.span,
            ScalarExpr::SubqueryExpr(expr) => expr.span,
            _ => None,
        }
    }
}

impl From<BoundColumnRef> for ScalarExpr {
    fn from(v: BoundColumnRef) -> Self {
        Self::BoundColumnRef(v)
    }
}

impl From<BoundInternalColumnRef> for ScalarExpr {
    fn from(v: BoundInternalColumnRef) -> Self {
        Self::BoundInternalColumnRef(v)
    }
}

impl TryFrom<ScalarExpr> for BoundColumnRef {
    type Error = ErrorCode;
    fn try_from(value: ScalarExpr) -> Result<Self> {
        if let ScalarExpr::BoundColumnRef(value) = value {
            Ok(value)
        } else {
            Err(ErrorCode::Internal(
                "Cannot downcast Scalar to BoundColumnRef",
            ))
        }
    }
}

impl From<ConstantExpr> for ScalarExpr {
    fn from(v: ConstantExpr) -> Self {
        Self::ConstantExpr(v)
    }
}

impl TryFrom<ScalarExpr> for ConstantExpr {
    type Error = ErrorCode;
    fn try_from(value: ScalarExpr) -> Result<Self> {
        if let ScalarExpr::ConstantExpr(value) = value {
            Ok(value)
        } else {
            Err(ErrorCode::Internal(
                "Cannot downcast Scalar to ConstantExpr",
            ))
        }
    }
}

impl From<AndExpr> for ScalarExpr {
    fn from(v: AndExpr) -> Self {
        Self::AndExpr(v)
    }
}

impl TryFrom<ScalarExpr> for AndExpr {
    type Error = ErrorCode;
    fn try_from(value: ScalarExpr) -> Result<Self> {
        if let ScalarExpr::AndExpr(value) = value {
            Ok(value)
        } else {
            Err(ErrorCode::Internal("Cannot downcast Scalar to AndExpr"))
        }
    }
}

impl From<OrExpr> for ScalarExpr {
    fn from(v: OrExpr) -> Self {
        Self::OrExpr(v)
    }
}

impl TryFrom<ScalarExpr> for OrExpr {
    type Error = ErrorCode;
    fn try_from(value: ScalarExpr) -> Result<Self> {
        if let ScalarExpr::OrExpr(value) = value {
            Ok(value)
        } else {
            Err(ErrorCode::Internal("Cannot downcast Scalar to OrExpr"))
        }
    }
}

impl From<NotExpr> for ScalarExpr {
    fn from(v: NotExpr) -> Self {
        Self::NotExpr(v)
    }
}

impl TryFrom<ScalarExpr> for NotExpr {
    type Error = ErrorCode;
    fn try_from(value: ScalarExpr) -> Result<Self> {
        if let ScalarExpr::NotExpr(value) = value {
            Ok(value)
        } else {
            Err(ErrorCode::Internal("Cannot downcast Scalar to NotExpr"))
        }
    }
}

impl From<ComparisonExpr> for ScalarExpr {
    fn from(v: ComparisonExpr) -> Self {
        Self::ComparisonExpr(v)
    }
}

impl TryFrom<ScalarExpr> for ComparisonExpr {
    type Error = ErrorCode;
    fn try_from(value: ScalarExpr) -> Result<Self> {
        if let ScalarExpr::ComparisonExpr(value) = value {
            Ok(value)
        } else {
            Err(ErrorCode::Internal(
                "Cannot downcast Scalar to ComparisonExpr",
            ))
        }
    }
}

impl From<AggregateFunction> for ScalarExpr {
    fn from(v: AggregateFunction) -> Self {
        Self::AggregateFunction(v)
    }
}

impl TryFrom<ScalarExpr> for AggregateFunction {
    type Error = ErrorCode;
    fn try_from(value: ScalarExpr) -> Result<Self> {
        if let ScalarExpr::AggregateFunction(value) = value {
            Ok(value)
        } else {
            Err(ErrorCode::Internal(
                "Cannot downcast Scalar to AggregateFunction",
            ))
        }
    }
}

impl From<WindowFunc> for ScalarExpr {
    fn from(v: WindowFunc) -> Self {
        Self::WindowFunction(v)
    }
}

impl TryFrom<ScalarExpr> for WindowFunc {
    type Error = ErrorCode;

    fn try_from(value: ScalarExpr) -> Result<Self> {
        if let ScalarExpr::WindowFunction(value) = value {
            Ok(value)
        } else {
            Err(ErrorCode::Internal("Cannot downcast Scalar to WindowFunc"))
        }
    }
}

impl From<Unnest> for ScalarExpr {
    fn from(v: Unnest) -> Self {
        Self::Unnest(v)
    }
}

impl TryFrom<ScalarExpr> for Unnest {
    type Error = ErrorCode;
    fn try_from(value: ScalarExpr) -> Result<Self> {
        if let ScalarExpr::Unnest(value) = value {
            Ok(value)
        } else {
            Err(ErrorCode::Internal("Cannot downcast Scalar to Unnest"))
        }
    }
}

impl From<FunctionCall> for ScalarExpr {
    fn from(v: FunctionCall) -> Self {
        Self::FunctionCall(v)
    }
}

impl TryFrom<ScalarExpr> for FunctionCall {
    type Error = ErrorCode;
    fn try_from(value: ScalarExpr) -> Result<Self> {
        if let ScalarExpr::FunctionCall(value) = value {
            Ok(value)
        } else {
            Err(ErrorCode::Internal(
                "Cannot downcast Scalar to FunctionCall",
            ))
        }
    }
}

impl From<CastExpr> for ScalarExpr {
    fn from(v: CastExpr) -> Self {
        Self::CastExpr(v)
    }
}

impl TryFrom<ScalarExpr> for CastExpr {
    type Error = ErrorCode;
    fn try_from(value: ScalarExpr) -> Result<Self> {
        if let ScalarExpr::CastExpr(value) = value {
            Ok(value)
        } else {
            Err(ErrorCode::Internal("Cannot downcast Scalar to CastExpr"))
        }
    }
}

impl From<SubqueryExpr> for ScalarExpr {
    fn from(v: SubqueryExpr) -> Self {
        Self::SubqueryExpr(v)
    }
}

impl TryFrom<ScalarExpr> for SubqueryExpr {
    type Error = ErrorCode;
    fn try_from(value: ScalarExpr) -> Result<Self> {
        if let ScalarExpr::SubqueryExpr(value) = value {
            Ok(value)
        } else {
            Err(ErrorCode::Internal(
                "Cannot downcast Scalar to SubqueryExpr",
            ))
        }
    }
}

#[derive(Clone, Debug, Educe)]
#[educe(PartialEq, Eq, Hash)]
pub struct BoundColumnRef {
    #[educe(Hash(ignore), PartialEq(ignore), Eq(ignore))]
    pub span: Span,
    pub column: ColumnBinding,
}

#[derive(Clone, PartialEq, Eq, Hash, Debug)]
pub struct BoundInternalColumnRef {
    pub column: InternalColumnBinding,
}

#[derive(Clone, Debug, Educe)]
#[educe(PartialEq, Eq, Hash)]
pub struct ConstantExpr {
    #[educe(Hash(ignore), PartialEq(ignore), Eq(ignore))]
    pub span: Span,
    pub value: Literal,
    pub data_type: Box<DataType>,
}

#[derive(Clone, PartialEq, Eq, Hash, Debug)]
pub struct AndExpr {
    pub left: Box<ScalarExpr>,
    pub right: Box<ScalarExpr>,
}

#[derive(Clone, PartialEq, Eq, Hash, Debug)]
pub struct OrExpr {
    pub left: Box<ScalarExpr>,
    pub right: Box<ScalarExpr>,
}

#[derive(Clone, PartialEq, Eq, Hash, Debug)]
pub struct NotExpr {
    pub argument: Box<ScalarExpr>,
}

#[derive(Clone, PartialEq, Eq, Hash, Debug)]
pub enum ComparisonOp {
    Equal,
    NotEqual,
    // Greater ">"
    GT,
    // Less "<"
    LT,
    // Greater or equal ">="
    GTE,
    // Less or equal "<="
    LTE,
}

impl ComparisonOp {
    pub fn try_from_binary_op(op: &BinaryOperator) -> Result<Self> {
        match op {
            BinaryOperator::Gt => Ok(Self::GT),
            BinaryOperator::Lt => Ok(Self::LT),
            BinaryOperator::Gte => Ok(Self::GTE),
            BinaryOperator::Lte => Ok(Self::LTE),
            BinaryOperator::Eq => Ok(Self::Equal),
            BinaryOperator::NotEq => Ok(Self::NotEqual),
            _ => Err(ErrorCode::SemanticError(format!(
                "Unsupported comparison operator {op}"
            ))),
        }
    }

    pub fn to_func_name(&self) -> &'static str {
        match &self {
            ComparisonOp::Equal => "eq",
            ComparisonOp::NotEqual => "noteq",
            ComparisonOp::GT => "gt",
            ComparisonOp::LT => "lt",
            ComparisonOp::GTE => "gte",
            ComparisonOp::LTE => "lte",
        }
    }
}

impl<'a> TryFrom<&'a BinaryOperator> for ComparisonOp {
    type Error = ErrorCode;

    fn try_from(value: &'a BinaryOperator) -> Result<Self> {
        Self::try_from_binary_op(value)
    }
}

#[derive(Clone, PartialEq, Eq, Hash, Debug)]
pub struct ComparisonExpr {
    pub op: ComparisonOp,
    pub left: Box<ScalarExpr>,
    pub right: Box<ScalarExpr>,
}

#[derive(Clone, PartialEq, Eq, Hash, Debug)]
pub struct AggregateFunction {
    pub func_name: String,
    pub distinct: bool,
    pub params: Vec<Literal>,
    pub args: Vec<ScalarExpr>,
    pub return_type: Box<DataType>,

    pub display_name: String,
}

<<<<<<< HEAD
#[derive(Clone, Debug, Educe)]
#[educe(PartialEq, Eq, Hash)]
=======
#[derive(Clone, PartialEq, Eq, Hash, Debug)]
pub struct WindowFunc {
    pub agg_func: AggregateFunction,
    pub partition_by: Vec<ScalarExpr>,
    pub frame: WindowFuncFrame,
}

impl WindowFunc {
    pub fn display_name(&self) -> String {
        format!("{}_with_window", self.agg_func.func_name)
    }
}

#[derive(Clone, PartialEq, Eq, Hash, Debug)]
pub struct WindowFuncFrame {
    pub units: WindowFuncFrameUnits,
    pub start: WindowFuncFrameBound,
    pub end: WindowFuncFrameBound,
}

#[derive(Clone, PartialEq, Eq, Hash, Debug)]
pub enum WindowFuncFrameBound {
    /// `CURRENT ROW`
    CurrentRow,
    /// `<N> PRECEDING` or `UNBOUNDED PRECEDING`
    Preceding(Option<Box<ScalarExpr>>),
    /// `<N> FOLLOWING` or `UNBOUNDED FOLLOWING`.
    Following(Option<Box<ScalarExpr>>),
}

#[derive(Debug, Clone, PartialEq, Eq, Hash)]
pub enum WindowFuncFrameUnits {
    Rows,
    Range,
}

#[derive(Clone, Debug, PartialEq, Eq, Hash)]
>>>>>>> a4ccd991
pub struct FunctionCall {
    #[educe(Hash(ignore), PartialEq(ignore), Eq(ignore))]
    pub span: Span,
    pub func_name: String,
    pub params: Vec<usize>,
    pub arguments: Vec<ScalarExpr>,
}

#[derive(Clone, Debug, PartialEq, Eq, Hash)]
pub struct Unnest {
    pub argument: Box<ScalarExpr>,
    pub return_type: Box<DataType>,
}

#[derive(Clone, Debug, Educe)]
#[educe(PartialEq, Eq, Hash)]
pub struct CastExpr {
    #[educe(Hash(ignore), PartialEq(ignore), Eq(ignore))]
    pub span: Span,
    pub is_try: bool,
    pub argument: Box<ScalarExpr>,
    pub target_type: Box<DataType>,
}

#[derive(Clone, Debug, Eq, PartialEq, Hash)]
pub enum SubqueryType {
    Any,
    All,
    Scalar,
    Exists,
    NotExists,
}

#[derive(Clone, Debug, Educe)]
#[educe(PartialEq, Eq, Hash)]
pub struct SubqueryExpr {
    #[educe(Hash(ignore), PartialEq(ignore), Eq(ignore))]
    pub span: Span,
    pub typ: SubqueryType,
    pub subquery: Box<SExpr>,
    // The expr that is used to compare the result of the subquery (IN/ANY/ALL), such as `t1.a in (select t2.a from t2)`, t1.a is `child_expr`.
    pub child_expr: Option<Box<ScalarExpr>>,
    // Comparison operator for Any/All, such as t1.a = Any (...), `compare_op` is `=`.
    pub compare_op: Option<ComparisonOp>,
    // Output column of Any/All and scalar subqueries.
    pub output_column: ColumnBinding,
    pub projection_index: Option<IndexType>,
    pub(crate) data_type: Box<DataType>,
    #[educe(Hash(method = "hash_column_set"))]
    pub outer_columns: ColumnSet,
}

impl SubqueryExpr {
    pub fn data_type(&self) -> DataType {
        match &self.typ {
            SubqueryType::Scalar => (*self.data_type).clone(),
            SubqueryType::Any
            | SubqueryType::All
            | SubqueryType::Exists
            | SubqueryType::NotExists => DataType::Nullable(Box::new(DataType::Boolean)),
        }
    }
}

fn hash_column_set<H: Hasher>(columns: &ColumnSet, state: &mut H) {
    columns.iter().for_each(|c| c.hash(state));
}<|MERGE_RESOLUTION|>--- conflicted
+++ resolved
@@ -474,10 +474,6 @@
     pub display_name: String,
 }
 
-<<<<<<< HEAD
-#[derive(Clone, Debug, Educe)]
-#[educe(PartialEq, Eq, Hash)]
-=======
 #[derive(Clone, PartialEq, Eq, Hash, Debug)]
 pub struct WindowFunc {
     pub agg_func: AggregateFunction,
@@ -514,8 +510,8 @@
     Range,
 }
 
-#[derive(Clone, Debug, PartialEq, Eq, Hash)]
->>>>>>> a4ccd991
+#[derive(Clone, Debug, Educe)]
+#[educe(PartialEq, Eq, Hash)]
 pub struct FunctionCall {
     #[educe(Hash(ignore), PartialEq(ignore), Eq(ignore))]
     pub span: Span,
