--- conflicted
+++ resolved
@@ -28,14 +28,11 @@
 use crate::Chunk;
 use crate::Column;
 use crate::ColumnBuilder;
-<<<<<<< HEAD
+use crate::ColumnIndex;
 use crate::DataField;
 use crate::DataSchema;
 use crate::Scalar;
 use crate::SchemaDataType;
-=======
-use crate::ColumnIndex;
->>>>>>> acaa5b89
 use crate::Value;
 
 pub fn to_type(datatype: &SchemaDataType) -> DataTypeImpl {
