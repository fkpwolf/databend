// Copyright 2022 Datafuse Labs.
//
// Licensed under the Apache License, Version 2.0 (the "License");
// you may not use this file except in compliance with the License.
// You may obtain a copy of the License at
//
//     http://www.apache.org/licenses/LICENSE-2.0
//
// Unless required by applicable law or agreed to in writing, software
// distributed under the License is distributed on an "AS IS" BASIS,
// WITHOUT WARRANTIES OR CONDITIONS OF ANY KIND, either express or implied.
// See the License for the specific language governing permissions and
// limitations under the License.

mod aggregate;
mod apply;
mod eval_scalar;
mod filter;
mod hash_join;
mod limit;
mod logical_get;
mod logical_join;
mod max_one_row;
mod operator;
mod pattern;
mod physical_scan;
mod project;
mod scalar;
mod sort;

pub use aggregate::AggregatePlan;
pub use apply::CrossApply;
use common_ast::ast::ExplainKind;
use common_planners::CreateDatabasePlan;
use common_planners::CreateTablePlan;
use common_planners::CreateUserPlan;
use common_planners::CreateViewPlan;
pub use eval_scalar::EvalScalar;
pub use eval_scalar::ScalarItem;
pub use filter::FilterPlan;
pub use hash_join::PhysicalHashJoin;
pub use limit::LimitPlan;
pub use logical_get::LogicalGet;
pub use logical_join::JoinType;
pub use logical_join::LogicalInnerJoin;
pub use max_one_row::Max1Row;
pub use operator::*;
pub use pattern::PatternPlan;
pub use physical_scan::PhysicalScan;
pub use project::Project;
pub use scalar::*;
pub use sort::SortItem;
pub use sort::SortPlan;

use super::BindContext;
use super::MetadataRef;
use crate::sql::optimizer::SExpr;

#[derive(Clone)]
pub enum Plan {
    // Query statement, `SELECT`
    Query {
        s_expr: SExpr,
        metadata: MetadataRef,
        bind_context: Box<BindContext>,
    },

    // Explain query statement, `EXPLAIN`
    Explain {
        kind: ExplainKind,
        plan: Box<Plan>,
    },

    // DDL
    CreateTable(Box<CreateTablePlan>),
<<<<<<< HEAD
    CreateDatabase(CreateDatabasePlan),
=======
    CreateView(Box<CreateViewPlan>),
>>>>>>> bcfb88ab

    // System
    ShowMetrics,
    ShowProcessList,
    ShowSettings,

    // DCL
    CreateUser(Box<CreateUserPlan>),
}<|MERGE_RESOLUTION|>--- conflicted
+++ resolved
@@ -73,11 +73,8 @@
 
     // DDL
     CreateTable(Box<CreateTablePlan>),
-<<<<<<< HEAD
     CreateDatabase(CreateDatabasePlan),
-=======
     CreateView(Box<CreateViewPlan>),
->>>>>>> bcfb88ab
 
     // System
     ShowMetrics,
