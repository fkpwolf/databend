// Copyright 2020-2021 The Datafuse Authors.
//
// SPDX-License-Identifier: Apache-2.0.

use common_exception::Result;
use common_runtime::tokio;
use pretty_assertions::assert_eq;

use crate::optimizers::optimizer_scatters::ScattersOptimizer;
use crate::optimizers::Optimizer;
use crate::sql::PlanParser;
use crate::tests::try_create_cluster_context;
use crate::tests::ClusterNode;

#[tokio::test(flavor = "multi_thread", worker_threads = 1)]
async fn test_scatter_optimizer() -> Result<()> {
    #[allow(dead_code)]
    struct Test {
        name: &'static str,
        query: &'static str,
        expect: &'static str,
    }

    let tests = vec![
        Test {
            name: "Scalar query",
            query: "SELECT 1",
            expect: "\
            Projection: 1:UInt8\
            \n  Expression: 1:UInt8 (Before Projection)\
            \n    ReadDataSource: scan partitions: [1], scan schema: [dummy:UInt8], statistics: [read_rows: 1, read_bytes: 1]",
        },
        Test {
            name: "Small local table query",
            query: "SELECT number FROM numbers_local(100)",
            expect: "\
            Projection: number:UInt64\
            \n  ReadDataSource: scan partitions: [8], scan schema: [number:UInt64], statistics: [read_rows: 100, read_bytes: 800]",
        },
        Test {
            name: "Small local table aggregate query with group by key",
            query: "SELECT SUM(number) FROM numbers_local(100) GROUP BY number % 3",
            expect: "\
            Projection: SUM(number):UInt64\
            \n  AggregatorFinal: groupBy=[[(number % 3)]], aggr=[[SUM(number)]]\
            \n    AggregatorPartial: groupBy=[[(number % 3)]], aggr=[[SUM(number)]]\
            \n      Expression: (number % 3):UInt8, number:UInt64 (Before GroupBy)\
            \n        ReadDataSource: scan partitions: [8], scan schema: [number:UInt64], statistics: [read_rows: 100, read_bytes: 800]",
        },
        Test {
            name: "Small local table aggregate query with group by keys",
            query: "SELECT SUM(number) FROM numbers_local(100) GROUP BY number % 3, number % 2",
            expect: "\
            Projection: SUM(number):UInt64\
            \n  AggregatorFinal: groupBy=[[(number % 3), (number % 2)]], aggr=[[SUM(number)]]\
            \n    AggregatorPartial: groupBy=[[(number % 3), (number % 2)]], aggr=[[SUM(number)]]\
            \n      Expression: (number % 3):UInt8, (number % 2):UInt8, number:UInt64 (Before GroupBy)\
            \n        ReadDataSource: scan partitions: [8], scan schema: [number:UInt64], statistics: [read_rows: 100, read_bytes: 800]",
        },
        Test {
            name: "Small local table aggregate query without group by",
            query: "SELECT SUM(number) FROM numbers_local(100)",
            expect: "\
            Projection: SUM(number):UInt64\
            \n  AggregatorFinal: groupBy=[[]], aggr=[[SUM(number)]]\
            \n    AggregatorPartial: groupBy=[[]], aggr=[[SUM(number)]]\
            \n      ReadDataSource: scan partitions: [8], scan schema: [number:UInt64], statistics: [read_rows: 100, read_bytes: 800]",
        },
        Test {
            name: "Large local table query",
            query: "SELECT number FROM numbers_local(100000000)",
            expect: "\
            Projection: number:UInt64\
            \n  ReadDataSource: scan partitions: [8], scan schema: [number:UInt64], statistics: [read_rows: 100000000, read_bytes: 800000000]",
        },
        Test {
            name: "Large local table aggregate query with group by key",
            query: "SELECT SUM(number) FROM numbers_local(100000000) GROUP BY number % 3",
            expect: "\
            Projection: SUM(number):UInt64\
            \n  AggregatorFinal: groupBy=[[(number % 3)]], aggr=[[SUM(number)]]\
            \n    AggregatorPartial: groupBy=[[(number % 3)]], aggr=[[SUM(number)]]\
            \n      Expression: (number % 3):UInt8, number:UInt64 (Before GroupBy)\
            \n        ReadDataSource: scan partitions: [8], scan schema: [number:UInt64], statistics: [read_rows: 100000000, read_bytes: 800000000]",
        },
        Test {
            name: "Large local table aggregate query with group by keys",
            query: "SELECT SUM(number) FROM numbers_local(100000000) GROUP BY number % 3, number % 2",
            expect: "\
            Projection: SUM(number):UInt64\
            \n  AggregatorFinal: groupBy=[[(number % 3), (number % 2)]], aggr=[[SUM(number)]]\
            \n    AggregatorPartial: groupBy=[[(number % 3), (number % 2)]], aggr=[[SUM(number)]]\
            \n      Expression: (number % 3):UInt8, (number % 2):UInt8, number:UInt64 (Before GroupBy)\
            \n        ReadDataSource: scan partitions: [8], scan schema: [number:UInt64], statistics: [read_rows: 100000000, read_bytes: 800000000]",
        },
        Test {
            name: "Large local table aggregate query without group by",
            query: "SELECT SUM(number) FROM numbers_local(100000000)",
            expect: "\
            Projection: SUM(number):UInt64\
            \n  AggregatorFinal: groupBy=[[]], aggr=[[SUM(number)]]\
            \n    AggregatorPartial: groupBy=[[]], aggr=[[SUM(number)]]\
            \n      ReadDataSource: scan partitions: [8], scan schema: [number:UInt64], statistics: [read_rows: 100000000, read_bytes: 800000000]",
        },
        Test {
            name: "Large cluster table query",
            query: "SELECT number FROM numbers(100000000)",
            expect: "\
            RedistributeStage[expr: 0]\
            \n  Projection: number:UInt64\
            \n    ReadDataSource: scan partitions: [8], scan schema: [number:UInt64], statistics: [read_rows: 100000000, read_bytes: 800000000]",
        },
        Test {
            name: "Large cluster table aggregate query with group by key",
            query: "SELECT SUM(number) FROM numbers(100000000) GROUP BY number % 3",
            expect: "\
            RedistributeStage[expr: 0]\
            \n  Projection: SUM(number):UInt64\
            \n    AggregatorFinal: groupBy=[[(number % 3)]], aggr=[[SUM(number)]]\
            \n      RedistributeStage[expr: sipHash(_group_by_key)]\
            \n        AggregatorPartial: groupBy=[[(number % 3)]], aggr=[[SUM(number)]]\
            \n          Expression: (number % 3):UInt8, number:UInt64 (Before GroupBy)\
            \n            ReadDataSource: scan partitions: [8], scan schema: [number:UInt64], statistics: [read_rows: 100000000, read_bytes: 800000000]",
        },
        Test {
            name: "Large cluster table aggregate query with group by keys",
            query: "SELECT SUM(number) FROM numbers(100000000) GROUP BY number % 3, number % 2",
            expect: "\
            RedistributeStage[expr: 0]\
            \n  Projection: SUM(number):UInt64\
            \n    AggregatorFinal: groupBy=[[(number % 3), (number % 2)]], aggr=[[SUM(number)]]\
            \n      RedistributeStage[expr: sipHash(_group_by_key)]\
            \n        AggregatorPartial: groupBy=[[(number % 3), (number % 2)]], aggr=[[SUM(number)]]\
            \n          Expression: (number % 3):UInt8, (number % 2):UInt8, number:UInt64 (Before GroupBy)\
            \n            ReadDataSource: scan partitions: [8], scan schema: [number:UInt64], statistics: [read_rows: 100000000, read_bytes: 800000000]",
        },
        Test {
            name: "Large cluster table aggregate query without group by",
            query: "SELECT SUM(number) FROM numbers(100000000)",
            expect: "\
            Projection: SUM(number):UInt64\
            \n  AggregatorFinal: groupBy=[[]], aggr=[[SUM(number)]]\
            \n    RedistributeStage[expr: 0]\
            \n      AggregatorPartial: groupBy=[[]], aggr=[[SUM(number)]]\
            \n        ReadDataSource: scan partitions: [8], scan schema: [number:UInt64], statistics: [read_rows: 100000000, read_bytes: 800000000]",
        },
        Test {
            name: "Standalone query with standalone subquery",
            query: "SELECT * FROM numbers_local(1) WHERE EXISTS(SELECT * FROM numbers_local(1))",
            expect: "\
            Projection: number:UInt64\
            \n  Filter: exists(subquery(_subquery_1))\
            \n    Create sub queries sets: [_subquery_1]\
            \n      Projection: number:UInt64\
            \n        ReadDataSource: scan partitions: [1], scan schema: [number:UInt64], statistics: [read_rows: 1, read_bytes: 8]\
            \n      ReadDataSource: scan partitions: [1], scan schema: [number:UInt64], statistics: [read_rows: 1, read_bytes: 8]",
        },
        Test {
            name: "Standalone query with cluster subquery",
            query: "SELECT * FROM numbers_local(1) WHERE EXISTS(SELECT * FROM numbers(1))",
            expect: "Projection: number:UInt64\
            \n  Filter: exists(subquery(_subquery_1))\
            \n    Create sub queries sets: [_subquery_1]\
            \n      RedistributeStage[expr: 0]\
            \n        Projection: number:UInt64\
            \n          ReadDataSource: scan partitions: [1], scan schema: [number:UInt64], statistics: [read_rows: 1, read_bytes: 8]\
            \n      ReadDataSource: scan partitions: [1], scan schema: [number:UInt64], statistics: [read_rows: 1, read_bytes: 8]",
        },
        Test {
            name: "Cluster query with standalone subquery",
            query: "SELECT * FROM numbers(1) WHERE EXISTS(SELECT * FROM numbers_local(1))",
            expect: "\
            RedistributeStage[expr: 0]\
            \n  Projection: number:UInt64\
            \n    Filter: exists(subquery(_subquery_1))\
            \n      Create sub queries sets: [_subquery_1]\
            \n        Broadcast in cluster\
            \n          Projection: number:UInt64\
            \n            ReadDataSource: scan partitions: [1], scan schema: [number:UInt64], statistics: [read_rows: 1, read_bytes: 8]\
            \n        ReadDataSource: scan partitions: [1], scan schema: [number:UInt64], statistics: [read_rows: 1, read_bytes: 8]",
        },
        Test {
            name: "Cluster query with cluster subquery",
            query: "SELECT * FROM numbers(1) WHERE EXISTS(SELECT * FROM numbers(1))",
            expect: "\
            RedistributeStage[expr: 0]\
            \n  Projection: number:UInt64\
            \n    Filter: exists(subquery(_subquery_1))\
            \n      Create sub queries sets: [_subquery_1]\
            \n        Broadcast in cluster\
            \n          Projection: number:UInt64\
            \n            ReadDataSource: scan partitions: [1], scan schema: [number:UInt64], statistics: [read_rows: 1, read_bytes: 8]\
            \n        ReadDataSource: scan partitions: [1], scan schema: [number:UInt64], statistics: [read_rows: 1, read_bytes: 8]",
        },
    ];

    for test in tests {
<<<<<<< HEAD
        let ctx = crate::tests::try_create_context()?;
=======
        let ctx = try_create_cluster_context(&vec![ClusterNode::create(
            "Github",
            1,
            "www.github.com:9090",
        )])?;

>>>>>>> 8548b8fc
        let plan = PlanParser::create(ctx.clone()).build_from_sql(test.query)?;
        let mut optimizer = ScattersOptimizer::create(ctx);
        let optimized = optimizer.optimize(&plan).await?;
        let actual = format!("{:?}", optimized);
        assert_eq!(test.expect, actual, "{:#?}", test.name);
    }

    Ok(())
}<|MERGE_RESOLUTION|>--- conflicted
+++ resolved
@@ -195,16 +195,12 @@
     ];
 
     for test in tests {
-<<<<<<< HEAD
-        let ctx = crate::tests::try_create_context()?;
-=======
         let ctx = try_create_cluster_context(&vec![ClusterNode::create(
             "Github",
             1,
             "www.github.com:9090",
         )])?;
 
->>>>>>> 8548b8fc
         let plan = PlanParser::create(ctx.clone()).build_from_sql(test.query)?;
         let mut optimizer = ScattersOptimizer::create(ctx);
         let optimized = optimizer.optimize(&plan).await?;
