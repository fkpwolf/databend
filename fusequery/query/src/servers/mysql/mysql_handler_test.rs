// Copyright 2020-2021 The Datafuse Authors.
//
// SPDX-License-Identifier: Apache-2.0.

use std::net::SocketAddr;
use std::sync::Arc;
use std::sync::Barrier;
use std::thread::JoinHandle;
use std::time::Duration;

use common_exception::ErrorCode;
use common_exception::Result;
use common_exception::ToErrorCode;
use common_runtime::tokio;
use mysql::prelude::FromRow;
use mysql::prelude::Queryable;
use mysql::Conn;
use mysql::FromRowError;
use mysql::Row;

use crate::configs::Config;
use crate::servers::MySQLHandler;
use crate::sessions::SessionMgr;

#[tokio::test(flavor = "multi_thread", worker_threads = 1)]
async fn test_use_database_with_on_query() -> Result<()> {
<<<<<<< HEAD
    let mut conf = Config::default();
    conf.cluster_registry_uri = "local://".to_string();
    let session_mgr = SessionMgr::from_conf(conf.clone())?;
    let handler = MySQLHandler::create(session_mgr);
=======
    let mut handler = MySQLHandler::create(SessionManager::try_create(1)?);
>>>>>>> 8548b8fc

    let listening = "0.0.0.0:0".parse::<SocketAddr>()?;
    let runnable_server = handler.start(listening).await?;
    let mut connection = create_connection(runnable_server.port())?;
    let received_data: Vec<String> = query(&mut connection, "SELECT database()")?;
    assert_eq!(received_data, vec!["default"]);
    query::<EmptyRow>(&mut connection, "USE system")?;
    let received_data: Vec<String> = query(&mut connection, "SELECT database()")?;
    assert_eq!(received_data, vec!["system"]);

    Ok(())
}

#[tokio::test(flavor = "multi_thread", worker_threads = 1)]
async fn test_rejected_session_with_sequence() -> Result<()> {
<<<<<<< HEAD
    let handler = MySQLHandler::create(SessionMgr::try_create(1)?);
=======
    let mut handler = MySQLHandler::create(SessionManager::try_create(1)?);
>>>>>>> 8548b8fc

    let listening = "0.0.0.0:0".parse::<SocketAddr>()?;
    let listening = handler.start(listening).await?;

    {
        // Accepted connection
        let conn = create_connection(listening.port())?;

        // Rejected connection
        match create_connection(listening.port()) {
            Ok(_) => assert!(false, "Expected rejected connection"),
            Err(error) => {
                assert_eq!(error.code(), 1000);
                assert_eq!(error.message(), "Reject connection, cause: MySqlError { ERROR 1203 (42000): The current accept connection has exceeded mysql_handler_thread_num config }");
            }
        };

        drop(conn);
    }

    // Wait for the connection to be destroyed
    std::thread::sleep(Duration::from_secs(5));
    // Accepted connection
    create_connection(listening.port())?;

    Ok(())
}

#[tokio::test(flavor = "multi_thread", worker_threads = 2)]
async fn test_rejected_session_with_parallel() -> Result<()> {
    enum CreateServerResult {
        Accept,
        Rejected,
    }

    fn connect_server(
        port: u16,
        start_barrier: Arc<Barrier>,
        destroy_barrier: Arc<Barrier>,
    ) -> JoinHandle<CreateServerResult> {
        std::thread::spawn(move || {
            start_barrier.wait();
            match create_connection(port) {
                Ok(_conn) => {
                    destroy_barrier.wait();
                    CreateServerResult::Accept
                }
                Err(error) => {
                    destroy_barrier.wait();
                    assert_eq!(error.code(), 1000);
                    assert_eq!(error.message(), "Reject connection, cause: MySqlError { ERROR 1203 (42000): The current accept connection has exceeded mysql_handler_thread_num config }");
                    CreateServerResult::Rejected
                }
            }
        })
    }

<<<<<<< HEAD
    let handler = MySQLHandler::create(SessionMgr::try_create(1)?);
=======
    let mut handler = MySQLHandler::create(SessionManager::try_create(1)?);
>>>>>>> 8548b8fc

    let listening = "0.0.0.0:0".parse::<SocketAddr>()?;
    let listening = handler.start(listening).await?;

    let start_barriers = Arc::new(Barrier::new(3));
    let destroy_barriers = Arc::new(Barrier::new(3));

    let mut join_handlers = Vec::with_capacity(3);
    for _ in 0..3 {
        let start_barrier = start_barriers.clone();
        let destroy_barrier = destroy_barriers.clone();

        join_handlers.push(connect_server(
            listening.port(),
            start_barrier,
            destroy_barrier,
        ));
    }

    let mut accept = 0;
    let mut rejected = 0;
    for join_handler in join_handlers {
        match join_handler.join() {
            Err(error) => assert!(false, "Unexpected error: {:?}", error),
            Ok(CreateServerResult::Accept) => accept += 1,
            Ok(CreateServerResult::Rejected) => rejected += 1,
        }
    }

    assert_eq!(accept, 1);
    assert_eq!(rejected, 2);

    Ok(())
}

fn query<T: FromRow>(connection: &mut Conn, query: &str) -> Result<Vec<T>> {
    connection
        .query::<T, &str>(query)
        .map_err_to_code(ErrorCode::UnknownException, || "Query error")
}

fn create_connection(port: u16) -> Result<mysql::Conn> {
    let uri = &format!("mysql://127.0.0.1:{}", port);
    let opts = mysql::Opts::from_url(uri).unwrap();
    mysql::Conn::new(opts).map_err_to_code(ErrorCode::UnknownException, || "Reject connection")
}

struct EmptyRow;

impl FromRow for EmptyRow {
    fn from_row_opt(_: Row) -> std::result::Result<Self, FromRowError>
    where Self: Sized {
        Ok(EmptyRow)
    }
}<|MERGE_RESOLUTION|>--- conflicted
+++ resolved
@@ -24,14 +24,7 @@
 
 #[tokio::test(flavor = "multi_thread", worker_threads = 1)]
 async fn test_use_database_with_on_query() -> Result<()> {
-<<<<<<< HEAD
-    let mut conf = Config::default();
-    conf.cluster_registry_uri = "local://".to_string();
-    let session_mgr = SessionMgr::from_conf(conf.clone())?;
-    let handler = MySQLHandler::create(session_mgr);
-=======
     let mut handler = MySQLHandler::create(SessionManager::try_create(1)?);
->>>>>>> 8548b8fc
 
     let listening = "0.0.0.0:0".parse::<SocketAddr>()?;
     let runnable_server = handler.start(listening).await?;
@@ -47,11 +40,7 @@
 
 #[tokio::test(flavor = "multi_thread", worker_threads = 1)]
 async fn test_rejected_session_with_sequence() -> Result<()> {
-<<<<<<< HEAD
-    let handler = MySQLHandler::create(SessionMgr::try_create(1)?);
-=======
     let mut handler = MySQLHandler::create(SessionManager::try_create(1)?);
->>>>>>> 8548b8fc
 
     let listening = "0.0.0.0:0".parse::<SocketAddr>()?;
     let listening = handler.start(listening).await?;
@@ -109,11 +98,7 @@
         })
     }
 
-<<<<<<< HEAD
-    let handler = MySQLHandler::create(SessionMgr::try_create(1)?);
-=======
     let mut handler = MySQLHandler::create(SessionManager::try_create(1)?);
->>>>>>> 8548b8fc
 
     let listening = "0.0.0.0:0".parse::<SocketAddr>()?;
     let listening = handler.start(listening).await?;
