--- conflicted
+++ resolved
@@ -33,9 +33,7 @@
 use super::*;
 use crate::namespace::namespace_mgr::NamespaceMgr;
 use crate::namespace::namespace_mgr::NAMESPACE_API_KEY_PREFIX;
-<<<<<<< HEAD
-//
-// // and mock!
+// and mock!
 // mock! {
 //     pub KV {}
 //     #[async_trait]
@@ -80,7 +78,7 @@
 //             id: node_id,
 //             cpu_nums: 0,
 //             version: 0,
-//             flight_address: "".to_string(),
+//             ip: "".to_string(),
 //             port: 0,
 //         };
 //         res.push((
@@ -95,8 +93,8 @@
 //     Ok((res, node_infos))
 // }
 //
-// #[tokio::test]
-// async fn test_add_node() -> Result<()> {
+// #[test]
+// fn test_add_node() -> Result<()> {
 //     let tenant_id = "tenant1";
 //     let namespace_id = "cluster1";
 //     let node_id = "node1";
@@ -108,7 +106,8 @@
 //         id: node_id.to_string(),
 //         cpu_nums: 0,
 //         version: 0,
-//         flight_address: "".to_string(),
+//         ip: "".to_string(),
+//         port: 0,
 //     };
 //     let value = Some(serde_json::to_vec(&node)?);
 //     let seq = MatchSeq::Exact(0);
@@ -134,13 +133,11 @@
 //
 //         let api = Arc::new(api);
 //         let mgr = NamespaceMgr::new(api);
-//         let res = mgr
-//             .add_node(
-//                 tenant_id.to_string(),
-//                 namespace_id.to_string(),
-//                 node.clone(),
-//             )
-//             .await;
+//         let res = mgr.add_node(
+//             tenant_id.to_string(),
+//             namespace_id.to_string(),
+//             node.clone(),
+//         );
 //
 //         assert_eq!(
 //             res.unwrap_err().code(),
@@ -172,13 +169,11 @@
 //
 //         let api = Arc::new(api);
 //         let mgr = NamespaceMgr::new(api);
-//         let res = mgr
-//             .add_node(
-//                 tenant_id.to_string(),
-//                 namespace_id.to_string(),
-//                 node.clone(),
-//             )
-//             .await;
+//         let res = mgr.add_node(
+//             tenant_id.to_string(),
+//             namespace_id.to_string(),
+//             node.clone(),
+//         );
 //
 //         assert_eq!(
 //             res.unwrap_err().code(),
@@ -207,9 +202,7 @@
 //
 //         let api = Arc::new(api);
 //         let mgr = NamespaceMgr::new(api);
-//         let res = mgr
-//             .add_node(tenant_id.to_string(), namespace_id.to_string(), node)
-//             .await;
+//         let res = mgr.add_node(tenant_id.to_string(), namespace_id.to_string(), node);
 //
 //         assert_eq!(
 //             res.unwrap_err().code(),
@@ -220,8 +213,8 @@
 //     Ok(())
 // }
 //
-// #[tokio::test]
-// async fn test_get_nodes_normal() -> Result<()> {
+// #[test]
+// fn test_get_nodes_normal() -> Result<()> {
 //     let (res, infos) = prepare()?;
 //
 //     let tenant_id = "tenant_1";
@@ -240,17 +233,15 @@
 //
 //     let api = Arc::new(api);
 //     let mgr = NamespaceMgr::new(api);
-//     let actual = mgr
-//         .get_nodes(tenant_id.to_string(), namespace_id.to_string(), None)
-//         .await?;
+//     let actual = mgr.get_nodes(tenant_id.to_string(), namespace_id.to_string(), None)?;
 //     let expect = infos;
 //     assert_eq!(actual, expect);
 //
 //     Ok(())
 // }
 //
-// #[tokio::test]
-// async fn test_get_nodes_invalid_encoding() -> Result<()> {
+// #[test]
+// fn test_get_nodes_invalid_encoding() -> Result<()> {
 //     let (mut res, _infos) = prepare()?;
 //     res.insert(
 //         8,
@@ -279,9 +270,7 @@
 //
 //     let api = Arc::new(api);
 //     let mgr = NamespaceMgr::new(api);
-//     let res = mgr
-//         .get_nodes(tenant_id.to_string(), namespace_id.to_string(), None)
-//         .await;
+//     let res = mgr.get_nodes(tenant_id.to_string(), namespace_id.to_string(), None);
 //
 //     let actual = res.unwrap_err().code();
 //     let expect = ErrorCode::NamespaceIllegalNodeFormat("").code();
@@ -290,8 +279,8 @@
 //     Ok(())
 // }
 //
-// #[tokio::test]
-// async fn test_update_node_normal() -> Result<()> {
+// #[test]
+// fn test_update_node_normal() -> Result<()> {
 //     let tenant_id = "tenant1";
 //     let namespace_id = "cluster1";
 //     let node_id = "node1";
@@ -303,7 +292,7 @@
 //         id: node_id.to_string(),
 //         cpu_nums: 0,
 //         version: 0,
-//         flight_address: "".to_string(),
+//         ip: "".to_string(),
 //         port: 0,
 //     };
 //     let new_value = serde_json::to_vec(&node)?;
@@ -329,16 +318,14 @@
 //
 //     let api = Arc::new(api);
 //     let mgr = NamespaceMgr::new(api);
-//     let res = mgr
-//         .update_node(tenant_id.to_string(), namespace_id.to_string(), node, None)
-//         .await;
+//     let res = mgr.update_node(tenant_id.to_string(), namespace_id.to_string(), node, None);
 //
 //     assert!(res.is_ok());
 //     Ok(())
 // }
 //
-// #[tokio::test]
-// async fn test_update_node_error() -> Result<()> {
+// #[test]
+// fn test_update_node_error() -> Result<()> {
 //     let tenant_id = "tenant1";
 //     let namespace_id = "cluster1";
 //     let node_id = "node1";
@@ -350,7 +337,7 @@
 //         id: node_id.to_string(),
 //         cpu_nums: 0,
 //         version: 0,
-//         flight_address: "".to_string(),
+//         ip: "".to_string(),
 //         port: 0,
 //     };
 //     let new_value = serde_json::to_vec(&node)?;
@@ -373,9 +360,7 @@
 //
 //     let api = Arc::new(api);
 //     let mgr = NamespaceMgr::new(api);
-//     let res = mgr
-//         .update_node(tenant_id.to_string(), namespace_id.to_string(), node, None)
-//         .await;
+//     let res = mgr.update_node(tenant_id.to_string(), namespace_id.to_string(), node, None);
 //
 //     let actual = res.unwrap_err().code();
 //     let expect = ErrorCode::NamespaceUnknownNode("").code();
@@ -384,8 +369,8 @@
 //     Ok(())
 // }
 //
-// #[tokio::test]
-// async fn test_drop_node_normal() -> common_exception::Result<()> {
+// #[test]
+// fn test_drop_node_normal() -> common_exception::Result<()> {
 //     let tenant_id = "tenant1";
 //     let namespace_id = "cluster1";
 //     let node_id = "node1";
@@ -415,22 +400,20 @@
 //
 //     let api = Arc::new(api);
 //     let mgr = NamespaceMgr::new(api);
-//     let res = mgr
-//         .drop_node(
-//             tenant_id.to_string(),
-//             namespace_id.to_string(),
-//             node_id.to_string(),
-//             None,
-//         )
-//         .await;
+//     let res = mgr.drop_node(
+//         tenant_id.to_string(),
+//         namespace_id.to_string(),
+//         node_id.to_string(),
+//         None,
+//     );
 //
 //     assert!(res.is_ok());
 //
 //     Ok(())
 // }
 //
-// #[tokio::test]
-// async fn test_drop_node_error() -> common_exception::Result<()> {
+// #[test]
+// fn test_drop_node_error() -> common_exception::Result<()> {
 //     let tenant_id = "tenant1";
 //     let namespace_id = "cluster1";
 //     let node_id = "node1";
@@ -457,439 +440,15 @@
 //
 //     let api = Arc::new(api);
 //     let mgr = NamespaceMgr::new(api);
-//     let res = mgr
-//         .drop_node(
-//             tenant_id.to_string(),
-//             namespace_id.to_string(),
-//             "node1".to_string(),
-//             None,
-//         )
-//         .await;
+//     let res = mgr.drop_node(
+//         tenant_id.to_string(),
+//         namespace_id.to_string(),
+//         "node1".to_string(),
+//         None,
+//     );
 //
 //     let actual = res.unwrap_err().code();
 //     let expect = ErrorCode::NamespaceUnknownNode("").code();
 //     assert_eq!(actual, expect);
 //     Ok(())
-// }
-=======
-
-// and mock!
-mock! {
-    pub KV {}
-    #[async_trait]
-    impl KVApi for KV {
-        async fn upsert_kv(
-            &self,
-            key: &str,
-            seq: MatchSeq,
-            value: Option<Vec<u8>>,
-            value_meta: Option<KVMeta>
-        ) -> Result<UpsertKVActionResult>;
-
-        async fn update_kv_meta(
-            &self,
-            key: &str,
-            seq: MatchSeq,
-            value_meta: Option<KVMeta>
-        ) -> Result<UpsertKVActionResult>;
-
-        async fn get_kv(&self, key: &str) -> Result<GetKVActionResult>;
-
-        async fn mget_kv(&self,key: &[String],) -> Result<MGetKVActionResult>;
-
-        async fn prefix_list_kv(&self, prefix: &str) -> Result<PrefixListReply>;
-    }
-}
-
-type NodeInfos = Vec<(u64, NodeInfo)>;
-fn prepare() -> common_exception::Result<(Vec<(String, SeqValue<KVValue>)>, NodeInfos)> {
-    let tenant_id = "tenant_1";
-    let namespace_id = "namespace_1";
-
-    let mut res = vec![];
-    let mut node_infos = vec![];
-    for i in 0..9 {
-        let node_id = format!("test_node_{}", i);
-        let key = format!(
-            "{}/{}/{}",
-            NAMESPACE_API_KEY_PREFIX, tenant_id, namespace_id
-        );
-        let node_info = NodeInfo {
-            id: node_id,
-            cpu_nums: 0,
-            version: 0,
-            ip: "".to_string(),
-            port: 0,
-        };
-        res.push((
-            key,
-            (i, KVValue {
-                meta: None,
-                value: serde_json::to_vec(&node_info)?,
-            }),
-        ));
-        node_infos.push((i, node_info));
-    }
-    Ok((res, node_infos))
-}
-
-#[test]
-fn test_add_node() -> Result<()> {
-    let tenant_id = "tenant1";
-    let namespace_id = "cluster1";
-    let node_id = "node1";
-    let key = format!(
-        "{}/{}/{}/{}",
-        NAMESPACE_API_KEY_PREFIX, tenant_id, namespace_id, node_id
-    );
-    let node = NodeInfo {
-        id: node_id.to_string(),
-        cpu_nums: 0,
-        version: 0,
-        ip: "".to_string(),
-        port: 0,
-    };
-    let value = Some(serde_json::to_vec(&node)?);
-    let seq = MatchSeq::Exact(0);
-
-    // normal
-    {
-        let test_key = key.clone();
-        let mut api = MockKV::new();
-        api.expect_upsert_kv()
-            .with(
-                predicate::function(move |v| v == test_key.as_str()),
-                predicate::eq(seq),
-                predicate::eq(value.clone()),
-                predicate::eq(None),
-            )
-            .times(1)
-            .return_once(|_, _, _, _| {
-                Ok(UpsertKVActionResult {
-                    prev: None,
-                    result: None,
-                })
-            });
-
-        let api = Arc::new(api);
-        let mgr = NamespaceMgr::new(api);
-        let res = mgr.add_node(
-            tenant_id.to_string(),
-            namespace_id.to_string(),
-            node.clone(),
-        );
-
-        assert_eq!(
-            res.unwrap_err().code(),
-            ErrorCode::UnknownException("").code()
-        );
-    }
-
-    // already exists
-    {
-        let test_key = key.clone();
-        let mut api = MockKV::new();
-        api.expect_upsert_kv()
-            .with(
-                predicate::function(move |v| v == test_key.as_str()),
-                predicate::eq(seq),
-                predicate::eq(value.clone()),
-                predicate::eq(None),
-            )
-            .times(1)
-            .returning(|_, _, _, _| {
-                Ok(UpsertKVActionResult {
-                    prev: Some((1, KVValue {
-                        meta: None,
-                        value: vec![],
-                    })),
-                    result: None,
-                })
-            });
-
-        let api = Arc::new(api);
-        let mgr = NamespaceMgr::new(api);
-        let res = mgr.add_node(
-            tenant_id.to_string(),
-            namespace_id.to_string(),
-            node.clone(),
-        );
-
-        assert_eq!(
-            res.unwrap_err().code(),
-            ErrorCode::NamespaceNodeAlreadyExists("").code()
-        );
-    }
-
-    // unknown exception
-    {
-        let test_key = key.clone();
-        let mut api = MockKV::new();
-        api.expect_upsert_kv()
-            .with(
-                predicate::function(move |v| v == test_key.as_str()),
-                predicate::eq(seq),
-                predicate::eq(value.clone()),
-                predicate::eq(None),
-            )
-            .times(1)
-            .returning(|_u, _s, _salt, _meta| {
-                Ok(UpsertKVActionResult {
-                    prev: None,
-                    result: None,
-                })
-            });
-
-        let api = Arc::new(api);
-        let mgr = NamespaceMgr::new(api);
-        let res = mgr.add_node(tenant_id.to_string(), namespace_id.to_string(), node);
-
-        assert_eq!(
-            res.unwrap_err().code(),
-            ErrorCode::UnknownException("").code()
-        );
-    }
-
-    Ok(())
-}
-
-#[test]
-fn test_get_nodes_normal() -> Result<()> {
-    let (res, infos) = prepare()?;
-
-    let tenant_id = "tenant_1";
-    let namespace_id = "namespace_1";
-    let mut api = MockKV::new();
-    {
-        let test_key = format!(
-            "{}/{}/{}",
-            NAMESPACE_API_KEY_PREFIX, tenant_id, namespace_id
-        );
-        api.expect_prefix_list_kv()
-            .with(predicate::function(move |v| v == test_key.as_str()))
-            .times(1)
-            .return_once(|_p| Ok(res));
-    }
-
-    let api = Arc::new(api);
-    let mgr = NamespaceMgr::new(api);
-    let actual = mgr.get_nodes(tenant_id.to_string(), namespace_id.to_string(), None)?;
-    let expect = infos;
-    assert_eq!(actual, expect);
-
-    Ok(())
-}
-
-#[test]
-fn test_get_nodes_invalid_encoding() -> Result<()> {
-    let (mut res, _infos) = prepare()?;
-    res.insert(
-        8,
-        (
-            "fake_key".to_string(),
-            (0, KVValue {
-                meta: None,
-                value: b"some arbitrary str".to_vec(),
-            }),
-        ),
-    );
-
-    let tenant_id = "tenant_1";
-    let namespace_id = "namespace_1";
-    let mut api = MockKV::new();
-    {
-        let test_key = format!(
-            "{}/{}/{}",
-            NAMESPACE_API_KEY_PREFIX, tenant_id, namespace_id
-        );
-        api.expect_prefix_list_kv()
-            .with(predicate::function(move |v| v == test_key.as_str()))
-            .times(1)
-            .return_once(|_p| Ok(res));
-    }
-
-    let api = Arc::new(api);
-    let mgr = NamespaceMgr::new(api);
-    let res = mgr.get_nodes(tenant_id.to_string(), namespace_id.to_string(), None);
-
-    let actual = res.unwrap_err().code();
-    let expect = ErrorCode::NamespaceIllegalNodeFormat("").code();
-    assert_eq!(actual, expect);
-
-    Ok(())
-}
-
-#[test]
-fn test_update_node_normal() -> Result<()> {
-    let tenant_id = "tenant1";
-    let namespace_id = "cluster1";
-    let node_id = "node1";
-    let key = format!(
-        "{}/{}/{}/{}",
-        NAMESPACE_API_KEY_PREFIX, tenant_id, namespace_id, node_id
-    );
-    let node = NodeInfo {
-        id: node_id.to_string(),
-        cpu_nums: 0,
-        version: 0,
-        ip: "".to_string(),
-        port: 0,
-    };
-    let new_value = serde_json::to_vec(&node)?;
-
-    let mut api = MockKV::new();
-    api.expect_upsert_kv()
-        .with(
-            predicate::function(move |v| v == key.as_str()),
-            predicate::eq(MatchSeq::GE(1)),
-            predicate::eq(Some(new_value)),
-            predicate::eq(None),
-        )
-        .times(1)
-        .return_once(|_, _, _, _meta| {
-            Ok(UpsertKVActionResult {
-                prev: None,
-                result: Some((0, KVValue {
-                    meta: None,
-                    value: vec![],
-                })),
-            })
-        });
-
-    let api = Arc::new(api);
-    let mgr = NamespaceMgr::new(api);
-    let res = mgr.update_node(tenant_id.to_string(), namespace_id.to_string(), node, None);
-
-    assert!(res.is_ok());
-    Ok(())
-}
-
-#[test]
-fn test_update_node_error() -> Result<()> {
-    let tenant_id = "tenant1";
-    let namespace_id = "cluster1";
-    let node_id = "node1";
-    let key = format!(
-        "{}/{}/{}/{}",
-        NAMESPACE_API_KEY_PREFIX, tenant_id, namespace_id, node_id
-    );
-    let node = NodeInfo {
-        id: node_id.to_string(),
-        cpu_nums: 0,
-        version: 0,
-        ip: "".to_string(),
-        port: 0,
-    };
-    let new_value = serde_json::to_vec(&node)?;
-
-    let mut api = MockKV::new();
-    api.expect_upsert_kv()
-        .with(
-            predicate::function(move |v| v == key.as_str()),
-            predicate::eq(MatchSeq::GE(1)),
-            predicate::eq(Some(new_value)),
-            predicate::eq(None),
-        )
-        .times(1)
-        .return_once(|_, _, _, _meta| {
-            Ok(UpsertKVActionResult {
-                prev: None,
-                result: None,
-            })
-        });
-
-    let api = Arc::new(api);
-    let mgr = NamespaceMgr::new(api);
-    let res = mgr.update_node(tenant_id.to_string(), namespace_id.to_string(), node, None);
-
-    let actual = res.unwrap_err().code();
-    let expect = ErrorCode::NamespaceUnknownNode("").code();
-    assert_eq!(actual, expect);
-
-    Ok(())
-}
-
-#[test]
-fn test_drop_node_normal() -> common_exception::Result<()> {
-    let tenant_id = "tenant1";
-    let namespace_id = "cluster1";
-    let node_id = "node1";
-    let key = format!(
-        "{}/{}/{}/{}",
-        NAMESPACE_API_KEY_PREFIX, tenant_id, namespace_id, node_id
-    );
-
-    let mut api = MockKV::new();
-    api.expect_upsert_kv()
-        .with(
-            predicate::function(move |v| v == key.as_str()),
-            predicate::eq(MatchSeq::Any),
-            predicate::eq(None),
-            predicate::eq(None),
-        )
-        .times(1)
-        .returning(|_, _, _, _| {
-            Ok(UpsertKVActionResult {
-                prev: Some((1, KVValue {
-                    meta: None,
-                    value: vec![],
-                })),
-                result: None,
-            })
-        });
-
-    let api = Arc::new(api);
-    let mgr = NamespaceMgr::new(api);
-    let res = mgr.drop_node(
-        tenant_id.to_string(),
-        namespace_id.to_string(),
-        node_id.to_string(),
-        None,
-    );
-
-    assert!(res.is_ok());
-
-    Ok(())
-}
-
-#[test]
-fn test_drop_node_error() -> common_exception::Result<()> {
-    let tenant_id = "tenant1";
-    let namespace_id = "cluster1";
-    let node_id = "node1";
-    let key = format!(
-        "{}/{}/{}/{}",
-        NAMESPACE_API_KEY_PREFIX, tenant_id, namespace_id, node_id
-    );
-
-    let mut api = MockKV::new();
-    api.expect_upsert_kv()
-        .with(
-            predicate::function(move |v| v == key.as_str()),
-            predicate::eq(MatchSeq::Any),
-            predicate::eq(None),
-            predicate::eq(None),
-        )
-        .times(1)
-        .returning(|_k, _seq, _none, _meta| {
-            Ok(UpsertKVActionResult {
-                prev: None,
-                result: None,
-            })
-        });
-
-    let api = Arc::new(api);
-    let mgr = NamespaceMgr::new(api);
-    let res = mgr.drop_node(
-        tenant_id.to_string(),
-        namespace_id.to_string(),
-        "node1".to_string(),
-        None,
-    );
-
-    let actual = res.unwrap_err().code();
-    let expect = ErrorCode::NamespaceUnknownNode("").code();
-    assert_eq!(actual, expect);
-    Ok(())
-}
->>>>>>> c0b0a4a9
+// }