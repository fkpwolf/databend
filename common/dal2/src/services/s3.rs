// Copyright 2021 Datafuse Labs.
//
// Licensed under the Apache License, Version 2.0 (the "License");
// you may not use this file except in compliance with the License.
// You may obtain a copy of the License at
//
//     http://www.apache.org/licenses/LICENSE-2.0
//
// Unless required by applicable law or agreed to in writing, software
// distributed under the License is distributed on an "AS IS" BASIS,
// WITHOUT WARRANTIES OR CONDITIONS OF ANY KIND, either express or implied.
// See the License for the specific language governing permissions and
// limitations under the License.

use std::borrow::Cow;
use std::pin::Pin;
use std::str::FromStr;
use std::sync::Arc;
use std::task::Context;
use std::task::Poll;

use async_trait::async_trait;
use aws_sdk_s3 as AwsS3;
use aws_smithy_http::body::SdkBody;
use aws_smithy_http::byte_stream::ByteStream;
use futures::TryStreamExt;

use crate::credential::Credential;
use crate::error::Error;
use crate::error::Result;
<<<<<<< HEAD
use crate::ops::io::HeaderRange;
use crate::ops::Delete;
=======
use crate::ops::HeaderRange;
>>>>>>> 2045afa3
use crate::ops::Object;
use crate::ops::OpDelete;
use crate::ops::OpRead;
use crate::ops::OpStat;
use crate::ops::OpWrite;
use crate::readers::ReaderStream;
use crate::Accessor;
use crate::Reader;

/// # TODO
///
/// enable_path_style and enable_signature_v2 need sdk support.
///
/// ref: https://github.com/awslabs/aws-sdk-rust/issues/390
#[derive(Default, Debug, Clone)]
pub struct Builder {
    root: Option<String>,

    bucket: String,
    region: String,
    credential: Option<Credential>,
    /// endpoint must be full uri or a uri template, e.g.
    /// - https://s3.amazonaws.com
    /// - http://127.0.0.1:3000
    endpoint: Option<String>,
}

impl Builder {
    pub fn root(&mut self, root: &str) -> &mut Self {
        self.root = Some(root.to_string());

        self
    }

    pub fn bucket(&mut self, bucket: &str) -> &mut Self {
        self.bucket = bucket.to_string();

        self
    }

    pub fn region(&mut self, region: &str) -> &mut Self {
        self.region = region.to_string();

        self
    }

    pub fn credential(&mut self, credential: Credential) -> &mut Self {
        self.credential = Some(credential);

        self
    }

    pub fn endpoint(&mut self, endpoint: &str) -> &mut Self {
        self.endpoint = Some(endpoint.to_string());

        self
    }

    pub async fn finish(&mut self) -> Result<Arc<dyn Accessor>> {
        if self.bucket.is_empty() || self.region.is_empty() {
            return Err(Error::BackendConfigurationInvalid {
                key: "bucket".to_string(),
                value: "".to_string(),
            });
        }

        // strip the prefix of "/" in root only once.
        let root = if let Some(root) = &self.root {
            root.strip_prefix('/').unwrap_or(root).to_string()
        } else {
            String::new()
        };

        // Load from runtime env as default.
        let aws_cfg = aws_config::load_from_env().await;

        let mut cfg = AwsS3::config::Builder::from(&aws_cfg);

        // TODO: Maybe we can
        //
        // - use "default" as the default region.
        // - use "us-east-1" as the default region.
        // - detect the region at runtime via `ListBuckets`.
        cfg = cfg.region(AwsS3::Region::new(Cow::from(self.region.clone())));

        // Load users input first, if user not input, we will fallback to aws
        // default load logic.
        if let Some(endpoint) = &self.endpoint {
            cfg = cfg.endpoint_resolver(AwsS3::Endpoint::immutable(
                http::Uri::from_str(endpoint).map_err(|_| Error::BackendConfigurationInvalid {
                    key: "endpoint".to_string(),
                    value: endpoint.clone(),
                })?,
            ));
        }

        // Load users input first, if user not input, we will fallback to aws
        // default load logic.
        if let Some(cred) = &self.credential {
            match cred {
                Credential::HMAC {
                    access_key_id,
                    secret_access_key,
                } => {
                    cfg = cfg.credentials_provider(AwsS3::Credentials::from_keys(
                        access_key_id,
                        secret_access_key,
                        None,
                    ));
                }
                _ => {
                    return Err(Error::BackendConfigurationInvalid {
                        key: "credential".to_string(),
                        value: "".to_string(),
                    })
                }
            }
        }

        Ok(Arc::new(Backend {
            // Make `/` as the default of root.
            root,
            bucket: self.bucket.clone(),
            client: AwsS3::Client::from_conf(cfg.build()),
        }))
    }
}

pub struct Backend {
    bucket: String,

    client: AwsS3::Client,
    root: String,
}

impl Backend {
    pub fn build() -> Builder {
        Builder::default()
    }

    /// get_abs_path will return the absolute path of the given path in the s3 format.
    /// If user input an absolute path, we will return it as it is with the prefix `/` striped.
    /// If user input a relative path, we will calculate the absolute path with the root.
    fn get_abs_path(&self, path: &str) -> String {
        if path.starts_with('/') {
            path.strip_prefix('/').unwrap().to_string()
        } else {
            format!("{}/{}", self.root, path)
        }
    }
}

#[async_trait]
<<<<<<< HEAD
impl<S: Send + Sync> Read<S> for Backend {
    async fn read(&self, args: &ReadBuilder<S>) -> Result<Reader> {
=======
impl Accessor for Backend {
    async fn read(&self, args: &OpRead) -> Result<Reader> {
>>>>>>> 2045afa3
        let p = self.get_abs_path(&args.path);

        let mut req = self
            .client
            .get_object()
            .bucket(&self.bucket.clone())
            .key(&p);

        if args.offset.is_some() || args.size.is_some() {
            req = req.range(HeaderRange::new(args.offset, args.size).to_string());
        }

        // TODO: we need a better way to handle errors here.
        let resp = req.send().await.unwrap();

        Ok(Box::new(S3Stream(resp.body).into_async_read()))
    }

<<<<<<< HEAD
#[async_trait]
impl<S: Send + Sync> Write<S> for Backend {
    async fn write(&self, r: Reader, args: &WriteBuilder<S>) -> Result<usize> {
=======
    async fn write(&self, r: Reader, args: &OpWrite) -> Result<usize> {
>>>>>>> 2045afa3
        let p = self.get_abs_path(&args.path);

        let _ = self
            .client
            .put_object()
            .bucket(&self.bucket.clone())
            .key(&p)
            .content_length(args.size as i64)
            .body(ByteStream::from(SdkBody::from(
                hyper::body::Body::wrap_stream(ReaderStream::new(r)),
            )))
            .send()
            .await
            .unwrap(); // TODO: we need a better way to handle errors here.

        Ok(args.size as usize)
    }

    async fn stat(&self, args: &OpStat) -> Result<Object> {
        let p = self.get_abs_path(&args.path);

        let meta = self
            .client
            .head_object()
            .bucket(&self.bucket.clone())
            .key(&p)
            .send()
            .await
            .unwrap(); // TODO: we need a better way to handle errors here.
        let o = Object {
            path: args.path.to_string(),
            size: meta.content_length as u64,
        };

        Ok(o)
    }

    async fn delete(&self, args: &OpDelete) -> Result<()> {
        let p = self.get_abs_path(&args.path);

        let _ = self
            .client
            .delete_object()
            .bucket(&self.bucket.clone())
            .key(&p)
            .send()
            .await
            .unwrap(); // TODO: we need a better way to handle errors here.

        Ok(())
    }
}

struct S3Stream(aws_smithy_http::byte_stream::ByteStream);

impl futures::Stream for S3Stream {
    type Item = std::result::Result<bytes::Bytes, std::io::Error>;

    /// ## TODO
    ///
    /// This hack is ugly, we should find a better way to do this.
    ///
    /// The problem is `into_async_read` requires the stream returning
    /// `std::io::Error`, the the `ByteStream` returns
    /// `aws_smithy_http::byte_stream::Error` instead.
    ///
    /// I don't know why aws sdk should wrap the error into their own type...
    fn poll_next(mut self: Pin<&mut Self>, cx: &mut Context<'_>) -> Poll<Option<Self::Item>> {
        Pin::new(&mut self.0)
            .poll_next(cx)
            .map_err(|e| std::io::Error::new(std::io::ErrorKind::Other, e))
    }

    fn size_hint(&self) -> (usize, Option<usize>) {
        self.0.size_hint()
    }
}<|MERGE_RESOLUTION|>--- conflicted
+++ resolved
@@ -28,12 +28,7 @@
 use crate::credential::Credential;
 use crate::error::Error;
 use crate::error::Result;
-<<<<<<< HEAD
-use crate::ops::io::HeaderRange;
-use crate::ops::Delete;
-=======
 use crate::ops::HeaderRange;
->>>>>>> 2045afa3
 use crate::ops::Object;
 use crate::ops::OpDelete;
 use crate::ops::OpRead;
@@ -187,13 +182,8 @@
 }
 
 #[async_trait]
-<<<<<<< HEAD
-impl<S: Send + Sync> Read<S> for Backend {
-    async fn read(&self, args: &ReadBuilder<S>) -> Result<Reader> {
-=======
 impl Accessor for Backend {
     async fn read(&self, args: &OpRead) -> Result<Reader> {
->>>>>>> 2045afa3
         let p = self.get_abs_path(&args.path);
 
         let mut req = self
@@ -212,13 +202,7 @@
         Ok(Box::new(S3Stream(resp.body).into_async_read()))
     }
 
-<<<<<<< HEAD
-#[async_trait]
-impl<S: Send + Sync> Write<S> for Backend {
-    async fn write(&self, r: Reader, args: &WriteBuilder<S>) -> Result<usize> {
-=======
     async fn write(&self, r: Reader, args: &OpWrite) -> Result<usize> {
->>>>>>> 2045afa3
         let p = self.get_abs_path(&args.path);
 
         let _ = self
