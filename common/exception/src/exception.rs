// Copyright 2020-2021 The Datafuse Authors.
//
// SPDX-License-Identifier: Apache-2.0.

#![allow(non_snake_case)]

use std::fmt::Debug;
use std::fmt::Display;
use std::fmt::Formatter;

use backtrace::Backtrace;
use thiserror::Error;

#[derive(Error)]
pub struct ErrorCodes {
    code: u16,
    display_text: String,
    cause: Option<Box<dyn std::error::Error + Sync + Send>>,
    backtrace: Option<Backtrace>
}

macro_rules! as_item {
    ($i:item) => {
        $i
    };
}

macro_rules! build_exceptions {
    ($($body:tt($code:expr)),*) => {
        as_item! {
            impl ErrorCodes {
                $(
                pub fn $body(display_text: String) -> ErrorCodes {
                    ErrorCodes {
                        code:$code,
                        display_text,
                        cause: None,
                        backtrace: Some(Backtrace::new()),
                    }
                })*
            }
        }
    }
}

build_exceptions! {
    Ok(0),
    UnknownTypeOfQuery(1),
    UnImplement(2),
    UnknownDatabase(3),
    UnknownSetting(4),
    SyntexException(5),
    BadArguments(6),
    IllegalDataType(7),
    UnknownFunction(8),
    IllegalFunctionState(9),
    BadDataValueType(10),
    UnknownPlan(11),
    IllegalPipelineState(12),
    BadTransformType(13),
    IllegalTransformConnectionState(14),
    LogicalError(15),
    EmptyData(16),
    DataStructMissMatch(17),
    BadDataArrayLength(18),
    UnknownContextID(19),
    UnknownVariable(20),
    UnknownTableFunction(21),
    BadOption(22),
    CannotReadFile(23),
    ParquetError(24),
    UnknownTable(25),
<<<<<<< HEAD
    StageExists(26),
    NotFoundStream(27),
=======
    IllegalAggregateExp(26),
>>>>>>> d7949700

    UnknownException(1000),
    TokioError(1001)
}

pub type Result<T> = std::result::Result<T, ErrorCodes>;

impl Debug for ErrorCodes {
    fn fmt(&self, f: &mut Formatter<'_>) -> std::fmt::Result {
        self.cause
            .as_ref()
            .map(|cause| write!(f, "Code: {}, displayText = {:?}.", self.code, cause))
            .unwrap_or_else(|| {
                write!(
                    f,
                    "Code: {}, displayText = {:?}.",
                    self.code.clone(),
                    self.display_text.clone()
                )?;
                match self.backtrace.as_ref() {
                    None => Ok(()), // no backtrace
                    Some(backtrace) => {
                        // TODO: Custom stack frame format for print
                        write!(f, "\n\n{:?}", backtrace)
                    }
                }
            })
    }
}

impl Display for ErrorCodes {
    fn fmt(&self, f: &mut Formatter<'_>) -> std::fmt::Result {
        self.cause
            .as_ref()
            .map(|cause| write!(f, "Code: {}, displayText = {}.", self.code, cause))
            .unwrap_or_else(|| {
                write!(
                    f,
                    "Code: {}, displayText = {}.",
                    self.code.clone(),
                    self.display_text.clone()
                )
            })
    }
}

#[derive(Error)]
enum OtherErrors {
    AnyHow { error: anyhow::Error }
}

impl Display for OtherErrors {
    fn fmt(&self, f: &mut Formatter<'_>) -> std::fmt::Result {
        match self {
            OtherErrors::AnyHow { error } => write!(f, "{}", error)
        }
    }
}

impl Debug for OtherErrors {
    fn fmt(&self, f: &mut Formatter<'_>) -> std::fmt::Result {
        match self {
            OtherErrors::AnyHow { error } => write!(f, "{:?}", error)
        }
    }
}

impl ErrorCodes {
    pub fn from_anyhow(error: anyhow::Error) -> ErrorCodes {
        ErrorCodes {
            code: 1002,
            display_text: String::from(""),
            cause: Some(Box::new(OtherErrors::AnyHow { error })),
            backtrace: None
        }
    }

    pub fn from_parse_int(error: std::num::ParseIntError) -> ErrorCodes {
        ErrorCodes {
            code: 1002,
            display_text: format!("{}", error),
            cause: None,
            backtrace: Some(Backtrace::new())
        }
    }

    pub fn from_parse_float(error: std::num::ParseFloatError) -> ErrorCodes {
        ErrorCodes {
            code: 1002,
            display_text: format!("{}", error),
            cause: None,
            backtrace: Some(Backtrace::new())
        }
    }

    pub fn from_arrow(error: common_arrow::arrow::error::ArrowError) -> ErrorCodes {
        ErrorCodes {
            code: 1002,
            display_text: format!("{}", error),
            cause: None,
            backtrace: Some(Backtrace::new())
        }
    }

    pub fn from_serde(error: serde_json::Error) -> ErrorCodes {
        ErrorCodes {
            code: 1002,
            display_text: format!("{}", error),
            cause: None,
            backtrace: Some(Backtrace::new())
        }
    }

    pub fn from_parser(error: sqlparser::parser::ParserError) -> ErrorCodes {
        ErrorCodes {
            code: 1002,
            display_text: format!("{}", error),
            cause: None,
            backtrace: Some(Backtrace::new())
        }
    }
}<|MERGE_RESOLUTION|>--- conflicted
+++ resolved
@@ -70,12 +70,9 @@
     CannotReadFile(23),
     ParquetError(24),
     UnknownTable(25),
-<<<<<<< HEAD
-    StageExists(26),
-    NotFoundStream(27),
-=======
     IllegalAggregateExp(26),
->>>>>>> d7949700
+    StageExists(27),
+    NotFoundStream(28),
 
     UnknownException(1000),
     TokioError(1001)
