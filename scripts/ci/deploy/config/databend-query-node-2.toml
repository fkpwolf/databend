# Usage:
# databend-query -c databend_query_config_spec.toml

[query]
max_active_sessions = 256
wait_timeout_mills = 5000

# For flight rpc.
flight_api_address = "0.0.0.0:9092"

# Databend Query http address.
# For admin RESET API.
admin_api_address = "0.0.0.0:8082"

# Databend Query metrics RESET API.
metric_api_address = "0.0.0.0:7072"

# Databend Query MySQL Handler.
mysql_handler_host = "0.0.0.0"
mysql_handler_port = 3308

# Databend Query ClickHouse Handler.
clickhouse_http_handler_host = "0.0.0.0"
clickhouse_http_handler_port = 8126

# Databend Query HTTP Handler.
http_handler_host = "0.0.0.0"
http_handler_port = 8002

tenant_id = "test_tenant"
cluster_id = "test_cluster"

table_engine_memory_enabled = true
database_engine_github_enabled = true

table_cache_enabled = true
table_memory_cache_mb_size = 1024
table_disk_cache_root = "./.databend/cache"
table_disk_cache_mb_size = 10240
table_cache_bloom_index_meta_count=3000
table_cache_bloom_index_data_bytes=1073741824

[log]

[log.file]
level = "ERROR"
format = "text"
dir = "./.databend/logs_2"

[meta]
endpoints = ["0.0.0.0:9191"]
username = "root"
password = "root"
client_timeout_in_second = 60
auto_sync_interval = 60

# Storage config.
[storage]
<<<<<<< HEAD
# fs | s3 | azblob | obs
type = "s3"
=======
# fs | s3 | azblob | obs | oss
type = "fs"
>>>>>>> 9568fd06

# Set a local folder to store your data.
# Comment out this block if you're NOT using local file system as storage.
[storage.fs]
data_path = "./.databend/stateless_test_data"

[storage.s3]
bucket = "databend"
endpoint_url = "http://172.17.0.4:9000"
access_key_id = "minioadmin"
secret_access_key = "minioadmin"<|MERGE_RESOLUTION|>--- conflicted
+++ resolved
@@ -56,13 +56,8 @@
 
 # Storage config.
 [storage]
-<<<<<<< HEAD
-# fs | s3 | azblob | obs
+# fs | s3 | azblob | obs | oss
 type = "s3"
-=======
-# fs | s3 | azblob | obs | oss
-type = "fs"
->>>>>>> 9568fd06
 
 # Set a local folder to store your data.
 # Comment out this block if you're NOT using local file system as storage.
@@ -73,4 +68,5 @@
 bucket = "databend"
 endpoint_url = "http://172.17.0.4:9000"
 access_key_id = "minioadmin"
-secret_access_key = "minioadmin"+secret_access_key = "minioadmin"
+enable_virtual_host_style = false