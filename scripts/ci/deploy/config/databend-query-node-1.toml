--- conflicted
+++ resolved
@@ -73,13 +73,8 @@
 
 # Storage config.
 [storage]
-<<<<<<< HEAD
-# fs | s3 | azblob | obs
+# fs | s3 | azblob | obs | oss
 type = "s3"
-=======
-# fs | s3 | azblob | obs | oss
-type = "fs"
->>>>>>> 9568fd06
 
 # Set a local folder to store your data.
 # Comment out this block if you're NOT using local file system as storage.
@@ -87,20 +82,12 @@
 data_path = "./.databend/stateless_test_data"
 
 # To use S3-compatible object storage, uncomment this block and set your values.
-<<<<<<< HEAD
 [storage.s3]
 bucket = "databend"
 endpoint_url = "http://172.17.0.4:9000"
 access_key_id = "minioadmin"
 secret_access_key = "minioadmin"
-=======
-# [storage.s3]
-# bucket = "<your-bucket-name>"
-# endpoint_url = "<your-endpoint>"
-# access_key_id = "<your-key-id>"
-# secret_access_key = "<your-account-key>"
-# enable_virtual_host_style = false
->>>>>>> 9568fd06
+enable_virtual_host_style = false
 
 # To use Azure Blob storage, uncomment this block and set your values.
 # [storage.azblob]
