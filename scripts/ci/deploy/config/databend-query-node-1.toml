# Usage:
# databend-query -c databend_query_config_spec.toml

[query]
max_active_sessions = 256
wait_timeout_mills = 5000

# For flight rpc.
flight_api_address = "0.0.0.0:9091"

# Databend Query http address.
# For admin RESET API.
admin_api_address = "0.0.0.0:8080"

# Databend Query metrics RESET API.
metric_api_address = "0.0.0.0:7070"

# Databend Query MySQL Handler.
mysql_handler_host = "0.0.0.0"
mysql_handler_port = 3307

# Databend Query ClickHouse Handler.
clickhouse_http_handler_host = "0.0.0.0"
clickhouse_http_handler_port = 8124

# Databend Query HTTP Handler.
http_handler_host = "0.0.0.0"
http_handler_port = 8000

tenant_id = "test_tenant"
cluster_id = "test_cluster"

table_engine_memory_enabled = true
database_engine_github_enabled = true

table_cache_enabled = true
table_memory_cache_mb_size = 1024
table_disk_cache_root = "_cache"
table_disk_cache_mb_size = 10240
table_cache_bloom_index_meta_count=3000
table_cache_bloom_index_data_bytes=1073741824

[log]
<<<<<<< HEAD
level = "DEBUG"
dir = "./.databend/logs-query-1"
query_enabled = true
=======

[log.file]
level = "ERROR"
format = "text"
dir = "./.databend/logs_1"
>>>>>>> fcba2d38

[meta]
# To enable embedded meta-store, set address to "".
embedded_dir = "./.databend/meta_embedded_1"
endpoints = ["0.0.0.0:9191"]
username = "root"
password = "root"
client_timeout_in_second = 60
auto_sync_interval = 60

# Storage config.
[storage]
# fs | s3 | azblob | obs
type = "s3"

# Set a local folder to store your data.
# Comment out this block if you're NOT using local file system as storage.
[storage.fs]
data_path = "./.databend/stateless_test_data"

# To use S3-compatible object storage, uncomment this block and set your values.
[storage.s3]
bucket = "databend"
endpoint_url = "http://172.17.0.4:9000"
access_key_id = "minioadmin"
secret_access_key = "minioadmin"

# To use Azure Blob storage, uncomment this block and set your values.
# [storage.azblob]
# endpoint_url = "https://<your-storage-account-name>.blob.core.windows.net"
# container = "<your-azure-storage-container-name>"
# account_name = "<your-storage-account-name>"
# account_key = "<your-account-key>"

# To use OBS object storage, uncomment this block and set your values.
# [storage.obs]
# bucket = "<your-bucket-name>"
# endpoint_url = "<your-endpoint>"
# access_key_id = "<your-key-id>"
# secret_access_key = "<your-account-key>"<|MERGE_RESOLUTION|>--- conflicted
+++ resolved
@@ -41,17 +41,11 @@
 table_cache_bloom_index_data_bytes=1073741824
 
 [log]
-<<<<<<< HEAD
-level = "DEBUG"
-dir = "./.databend/logs-query-1"
-query_enabled = true
-=======
 
 [log.file]
 level = "ERROR"
 format = "text"
 dir = "./.databend/logs_1"
->>>>>>> fcba2d38
 
 [meta]
 # To enable embedded meta-store, set address to "".
