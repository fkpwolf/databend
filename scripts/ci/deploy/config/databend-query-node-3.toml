# Usage:
# databend-query -c databend_query_config_spec.toml

[query]
max_active_sessions = 256
wait_timeout_mills = 5000

# For flight rpc.
flight_api_address = "0.0.0.0:9093"

# Databend Query http address.
# For admin RESET API.
admin_api_address = "0.0.0.0:8083"

# Databend Query metrics RESET API.
metric_api_address = "0.0.0.0:7073"

# Databend Query MySQL Handler.
mysql_handler_host = "0.0.0.0"
mysql_handler_port = 3309


# Databend Query ClickHouse Handler.
clickhouse_http_handler_host = "0.0.0.0"
clickhouse_http_handler_port = 8127

# Databend Query HTTP Handler.
http_handler_host = "0.0.0.0"
http_handler_port = 8003

tenant_id = "test_tenant"
cluster_id = "test_cluster"

table_engine_memory_enabled = true

[log]

[log.file]
level = "ERROR"
format = "text"
dir = "./.databend/logs_3"

[meta]
# It is a list of `grpc_api_advertise_host:<grpc-api-port>` of databend-meta config
endpoints = ["0.0.0.0:9191"]
username = "root"
password = "root"
client_timeout_in_second = 60
auto_sync_interval = 60

# Storage config.
[storage]
# fs | s3 | azblob | obs | oss
type = "s3"

# Set a local folder to store your data.
# Comment out this block if you're NOT using local file system as storage.
[storage.fs]
data_path = "./.databend/stateless_test_data"

<<<<<<< HEAD
[storage.s3]
bucket = "databend"
endpoint_url = "http://172.17.0.4:9000"
access_key_id = "minioadmin"
secret_access_key = "minioadmin"
enable_virtual_host_style = false
=======
# Cache config.
[cache]
# Type of storage to keep the table data cache
#
# available options: [none|disk]
# default is "none", which disable table data cache
# use "disk" to enabled disk cache
data_cache_storage = "none"

[cache.disk]
# cache path
path = "./databend/_cache"
# max bytes of cached data 20G
max_bytes = 21474836480
>>>>>>> ab30e74a
<|MERGE_RESOLUTION|>--- conflicted
+++ resolved
@@ -58,14 +58,13 @@
 [storage.fs]
 data_path = "./.databend/stateless_test_data"
 
-<<<<<<< HEAD
 [storage.s3]
 bucket = "databend"
 endpoint_url = "http://172.17.0.4:9000"
 access_key_id = "minioadmin"
 secret_access_key = "minioadmin"
 enable_virtual_host_style = false
-=======
+
 # Cache config.
 [cache]
 # Type of storage to keep the table data cache
@@ -80,4 +79,3 @@
 path = "./databend/_cache"
 # max bytes of cached data 20G
 max_bytes = 21474836480
->>>>>>> ab30e74a
