# Usage:
# databend-query -c databend_query_config_spec.toml

[query]
max_active_sessions = 256
wait_timeout_mills = 5000

# For flight rpc.
flight_api_address = "0.0.0.0:9093"

# Databend Query http address.
# For admin RESET API.
admin_api_address = "0.0.0.0:8083"

# Databend Query metrics RESET API.
metric_api_address = "0.0.0.0:7073"

# Databend Query MySQL Handler.
mysql_handler_host = "0.0.0.0"
mysql_handler_port = 3309


# Databend Query ClickHouse Handler.
clickhouse_http_handler_host = "0.0.0.0"
clickhouse_http_handler_port = 8127

# Databend Query HTTP Handler.
http_handler_host = "0.0.0.0"
http_handler_port = 8003

tenant_id = "test_tenant"
cluster_id = "test_cluster"

table_engine_memory_enabled = true
database_engine_github_enabled = true

table_cache_enabled = true
table_memory_cache_mb_size = 1024
table_disk_cache_root = "./.databend/cache"
table_disk_cache_mb_size = 10240
table_cache_bloom_index_meta_count=3000
table_cache_bloom_index_data_bytes=1073741824

[log]
<<<<<<< HEAD
level = "DEBUG"
dir = "./.databend/logs-query-3"
=======

[log.file]
level = "ERROR"
format = "text"
dir = "./.databend/logs_3"
>>>>>>> fcba2d38

[meta]
# To enable embedded meta-store, set address to ""
embedded_dir = "./.databend/meta_embedded_3"
endpoints = ["0.0.0.0:9191"]
username = "root"
password = "root"
client_timeout_in_second = 60
auto_sync_interval = 60

# Storage config.
[storage]
# fs | s3 | azblob | obs
type = "s3"

# Set a local folder to store your data.
# Comment out this block if you're NOT using local file system as storage.
[storage.fs]
data_path = "./.databend/stateless_test_data"

[storage.s3]
bucket = "databend"
endpoint_url = "http://172.17.0.4:9000"
access_key_id = "minioadmin"
secret_access_key = "minioadmin"<|MERGE_RESOLUTION|>--- conflicted
+++ resolved
@@ -42,16 +42,11 @@
 table_cache_bloom_index_data_bytes=1073741824
 
 [log]
-<<<<<<< HEAD
-level = "DEBUG"
-dir = "./.databend/logs-query-3"
-=======
 
 [log.file]
 level = "ERROR"
 format = "text"
 dir = "./.databend/logs_3"
->>>>>>> fcba2d38
 
 [meta]
 # To enable embedded meta-store, set address to ""
